package eu.ehri.project.importers;
<<<<<<< HEAD

=======
import com.google.common.collect.Lists;
>>>>>>> 5595bcb9
import eu.ehri.project.importers.properties.XmlImportProperties;
import eu.ehri.project.exceptions.ValidationError;
import eu.ehri.project.models.DocumentaryUnit;
import eu.ehri.project.models.base.Description;
import java.util.ArrayList;
import java.util.HashMap;
import java.util.List;
import java.util.Map;
import java.util.Stack;
import java.util.regex.Pattern;
import org.slf4j.Logger;
import org.slf4j.LoggerFactory;
import org.xml.sax.Attributes;
import org.xml.sax.SAXException;

/**
 *
 * makes use of icaatom.properties with format: part/of/path/=attribute
 *
 * @author linda
 */
public class IcaAtomEadHandler extends SaxXmlHandler {

    private static final Logger logger = LoggerFactory
            .getLogger(IcaAtomEadHandler.class);
    private final List<DocumentaryUnit>[] children = new ArrayList[12];
    // Pattern for EAD nodes that represent a child item
    private Pattern childItemPattern = Pattern.compile("^/*c(?:\\d*)$");

<<<<<<< HEAD
=======
    /**
     * Set a custom resolver so EAD DTDs are never looked up online.
     * @param publicId
     * @param systemId
     * @return
     * @throws org.xml.sax.SAXException
     * @throws java.io.IOException
     */
    public org.xml.sax.InputSource resolveEntity(String publicId, String systemId)
            throws org.xml.sax.SAXException, java.io.IOException {
        // This is the equivalent of returning a null dtd.
        return new org.xml.sax.InputSource(new java.io.StringReader(""));
    }

>>>>>>> 5595bcb9
    @SuppressWarnings("unchecked")
    public IcaAtomEadHandler(AbstractImporter<Map<String, Object>> importer) {
        super(importer, new XmlImportProperties("icaatom.properties"));
        children[depth] = new ArrayList<DocumentaryUnit>();
    }

    @Override
    public void startElement(String uri, String localName, String qName, Attributes attributes) throws SAXException {
//        currentPath.push(qName);
        super.startElement(uri, localName, qName, attributes);

        if (childItemPattern.matcher(qName).matches() || qName.equals("archdesc")) { //a new DocumentaryUnit should be created
//            depth++;
//            System.out.println("=============== startElement: " + qName);
//            currentGraphPath.push(new HashMap<String, Object>());
            children[depth] = new ArrayList<DocumentaryUnit>();
        }
//        for (int attr = 0; attr < attributes.getLength(); attr++) { // only certain attributes get stored
//            if (p.hasAttributeProperty(attributes.getLocalName(attr))) {
//                putPropertyInCurrentGraph(p.getAttributeProperty(attributes.getLocalName(attr)), attributes.getValue(attr));
//            }
//        }
    }

    @Override
    public void endElement(String uri, String localName, String qName) throws SAXException {
        //the child closes, add the new DocUnit to the list, establish some relations
        super.endElement(uri, localName, qName);

        if (needToCreateSubNode(qName)) {
            Map<String, Object> currentGraph = currentGraphPath.pop();
            if (childItemPattern.matcher(qName).matches() || qName.equals("archdesc")) {
                try {
                    //add any mandatory fields not yet there:
                    if (!currentGraph.containsKey(Description.NAME)) {
                        //finding some name for this unit:
                        if (currentGraph.containsKey("title")) {
                            currentGraph.put(Description.NAME, currentGraph.get("title"));
                        } else {
                            logger.error("IcaAtom node without name field: ");
                            currentGraph.put(Description.NAME, "UNKNOWN title");
                        }
                    }
                    if (!currentGraph.containsKey(Description.LANGUAGE_CODE)) {
                        currentGraph.put(Description.LANGUAGE_CODE, "en");
                    }
<<<<<<< HEAD
                    DocumentaryUnit current = (DocumentaryUnit) importer.importItem(currentGraph, depth);
                    logger.debug("importer used: " + importer.getClass());
                    if (depth > 0) { // if not on root level
                        children[depth - 1].add(current); // add child to parent offspring
                        //set the parent child relationships by hand, as we don't have the parent Documentary unit yet.
                        //only when closing a DocUnit, one can set the relationship to its children, but not its parent, as that has not yet been closed.
                        for (DocumentaryUnit child : children[depth]) {
                            if (child != null) {
                                current.addChild(child);
                                child.setPermissionScope(current);
                            }
=======
                }
                if (!currentGraph.containsKey(Description.LANGUAGE_CODE)) {
                    currentGraph.put(Description.LANGUAGE_CODE, "en");
                }
                DocumentaryUnit current = (DocumentaryUnit)importer.importItem(currentGraph, depth);
                logger.debug("importer used: " + importer.getClass());
                if (depth > 0) { // if not on root level
                    children[depth - 1].add(current); // add child to parent offspring
                    //set the parent child relationships by hand, as we don't have the parent Documentary unit yet.
                    //only when closing a DocUnit, one can set the relationship to its children, but not its parent, as that has not yet been closed.
                    for (DocumentaryUnit child : children[depth]) {
                        if (child != null) {
                            current.addChild(child);
                            // FIXME: Is this correct??? It should be done automatically
                            // using the scope of the BundleDAO, but because the actual
                            // parent doesn't exist, we have to override it and set
                            // this here...
                            child.setPermissionScope(current);
>>>>>>> 5595bcb9
                        }
                    }
                } catch (ValidationError ex) {
                    logger.error(ex.getMessage());
                } finally {
                    depth--;
                }
            } else {
                putSubGraphInCurrentGraph(getImportantPath(currentPath), currentGraph);
                depth--;
            }
        }

        currentPath.pop();
    }

    @Override
    protected boolean needToCreateSubNode(String qName) {
        //child or parent unit:
        boolean need = childItemPattern.matcher(qName).matches() || qName.equals("archdesc");
        //controlAccess 
        String path = getImportantPath(currentPath);
        if (path != null) {
            need = need || path.endsWith("Access");
        }
        return need;
    }

    @Override
    protected List<String> getSchemas() {
        List<String> schemas = new ArrayList<String>();
        schemas.add("xlink.xsd");
        schemas.add("ead.xsd");
        return schemas;
    }
}<|MERGE_RESOLUTION|>--- conflicted
+++ resolved
@@ -1,18 +1,12 @@
 package eu.ehri.project.importers;
-<<<<<<< HEAD
 
-=======
-import com.google.common.collect.Lists;
->>>>>>> 5595bcb9
 import eu.ehri.project.importers.properties.XmlImportProperties;
 import eu.ehri.project.exceptions.ValidationError;
 import eu.ehri.project.models.DocumentaryUnit;
 import eu.ehri.project.models.base.Description;
 import java.util.ArrayList;
-import java.util.HashMap;
 import java.util.List;
 import java.util.Map;
-import java.util.Stack;
 import java.util.regex.Pattern;
 import org.slf4j.Logger;
 import org.slf4j.LoggerFactory;
@@ -33,8 +27,6 @@
     // Pattern for EAD nodes that represent a child item
     private Pattern childItemPattern = Pattern.compile("^/*c(?:\\d*)$");
 
-<<<<<<< HEAD
-=======
     /**
      * Set a custom resolver so EAD DTDs are never looked up online.
      * @param publicId
@@ -49,7 +41,6 @@
         return new org.xml.sax.InputSource(new java.io.StringReader(""));
     }
 
->>>>>>> 5595bcb9
     @SuppressWarnings("unchecked")
     public IcaAtomEadHandler(AbstractImporter<Map<String, Object>> importer) {
         super(importer, new XmlImportProperties("icaatom.properties"));
@@ -96,20 +87,6 @@
                     if (!currentGraph.containsKey(Description.LANGUAGE_CODE)) {
                         currentGraph.put(Description.LANGUAGE_CODE, "en");
                     }
-<<<<<<< HEAD
-                    DocumentaryUnit current = (DocumentaryUnit) importer.importItem(currentGraph, depth);
-                    logger.debug("importer used: " + importer.getClass());
-                    if (depth > 0) { // if not on root level
-                        children[depth - 1].add(current); // add child to parent offspring
-                        //set the parent child relationships by hand, as we don't have the parent Documentary unit yet.
-                        //only when closing a DocUnit, one can set the relationship to its children, but not its parent, as that has not yet been closed.
-                        for (DocumentaryUnit child : children[depth]) {
-                            if (child != null) {
-                                current.addChild(child);
-                                child.setPermissionScope(current);
-                            }
-=======
-                }
                 if (!currentGraph.containsKey(Description.LANGUAGE_CODE)) {
                     currentGraph.put(Description.LANGUAGE_CODE, "en");
                 }
@@ -127,9 +104,9 @@
                             // parent doesn't exist, we have to override it and set
                             // this here...
                             child.setPermissionScope(current);
->>>>>>> 5595bcb9
                         }
                     }
+                }
                 } catch (ValidationError ex) {
                     logger.error(ex.getMessage());
                 } finally {
