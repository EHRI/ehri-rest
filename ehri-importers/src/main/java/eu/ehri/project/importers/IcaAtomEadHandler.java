package eu.ehri.project.importers;

import eu.ehri.project.definitions.Ontology;
import eu.ehri.project.importers.properties.XmlImportProperties;
import eu.ehri.project.exceptions.ValidationError;
import eu.ehri.project.models.DocumentaryUnit;

import java.util.ArrayList;
import java.util.List;
import java.util.Map;
import java.util.regex.Pattern;
import org.slf4j.Logger;
import org.slf4j.LoggerFactory;
import org.xml.sax.Attributes;
import org.xml.sax.SAXException;

/**
 *
 * makes use of icaatom.properties with format: part/of/path/=attribute
 *
 * @author linda
 */
public class IcaAtomEadHandler extends SaxXmlHandler {

    private static final Logger logger = LoggerFactory
            .getLogger(IcaAtomEadHandler.class);
    private final List<DocumentaryUnit>[] children = new ArrayList[12];
    // Pattern for EAD nodes that represent a child item
    private Pattern childItemPattern = Pattern.compile("^/*c(?:\\d*)$");

    /**
     * Set a custom resolver so EAD DTDs are never looked up online.
     * @param publicId
     * @param systemId
     * @return returns essentially an empty dtd file
     * @throws org.xml.sax.SAXException
     * @throws java.io.IOException
     */
    public org.xml.sax.InputSource resolveEntity(String publicId, String systemId)
            throws org.xml.sax.SAXException, java.io.IOException {
        // This is the equivalent of returning a null dtd.
        return new org.xml.sax.InputSource(new java.io.StringReader(""));
    }

    @SuppressWarnings("unchecked")
    public IcaAtomEadHandler(AbstractImporter<Map<String, Object>> importer) {
        super(importer, new XmlImportProperties("icaatom.properties"));
        children[depth] = new ArrayList<DocumentaryUnit>();
    }

    @Override
    public void startElement(String uri, String localName, String qName, Attributes attributes) throws SAXException {
//        currentPath.push(qName);
        super.startElement(uri, localName, qName, attributes);

        if (childItemPattern.matcher(qName).matches() || qName.equals("archdesc")) { //a new DocumentaryUnit should be created
//            depth++;
//            System.out.println("=============== startElement: " + qName);
//            currentGraphPath.push(new HashMap<String, Object>());
            children[depth] = new ArrayList<DocumentaryUnit>();
        }
//        for (int attr = 0; attr < attributes.getLength(); attr++) { // only certain attributes get stored
//            if (p.hasAttributeProperty(attributes.getLocalName(attr))) {
//                putPropertyInCurrentGraph(p.getAttributeProperty(attributes.getLocalName(attr)), attributes.getValue(attr));
//            }
//        }
    }

    @Override
    public void endElement(String uri, String localName, String qName) throws SAXException {
        //the child closes, add the new DocUnit to the list, establish some relations
        super.endElement(uri, localName, qName);

        if (needToCreateSubNode(qName)) {
            Map<String, Object> currentGraph = currentGraphPath.pop();
            if (childItemPattern.matcher(qName).matches() || qName.equals("archdesc")) {
                try {
                    //add any mandatory fields not yet there:
                    if (!currentGraph.containsKey(Ontology.NAME_KEY)) {
                        //finding some name for this unit:
                        if (currentGraph.containsKey("title")) {
                            currentGraph.put(Ontology.NAME_KEY, currentGraph.get("title"));
                        } else {
                            logger.error("IcaAtom node without name field: ");
                            currentGraph.put(Ontology.NAME_KEY, "UNKNOWN title");
                        }
                    }
                    if (!currentGraph.containsKey(Ontology.LANGUAGE_OF_DESCRIPTION)) {
                        currentGraph.put(Ontology.LANGUAGE_OF_DESCRIPTION, "eng");
                    }
                    DocumentaryUnit current = (DocumentaryUnit)importer.importItem(currentGraph, depth);
                    logger.debug("importer used: " + importer.getClass());
                    if (depth > 0) { // if not on root level
                    	children[depth - 1].add(current); // add child to parent offspring
                    	//set the parent child relationships by hand, as we don't have the parent Documentary unit yet.
                    	//only when closing a DocUnit, one can set the relationship to its children, but not its parent, as that has not yet been closed.
                    	for (DocumentaryUnit child : children[depth]) {
                    		if (child != null) {
                    			current.addChild(child);
                    			// FIXME: Is this correct??? It should be done automatically
                    			// using the scope of the BundleDAO, but because the actual
                    			// parent doesn't exist, we have to override it and set
                    			// this here...
                    			child.setPermissionScope(current);
                    		}
                    	}
<<<<<<< HEAD
                }
=======
                    }
>>>>>>> 06a25753
                } catch (ValidationError ex) {
                    logger.error(ex.getMessage());
                } finally {
                    depth--;
                }
            } else {
                putSubGraphInCurrentGraph(getImportantPath(currentPath), currentGraph);
                depth--;
            }
        }

        currentPath.pop();
    }

    @Override
    protected boolean needToCreateSubNode(String qName) {
        //child or parent unit:
        boolean need = childItemPattern.matcher(qName).matches() || qName.equals("archdesc");
        //controlAccess 
        String path = getImportantPath(currentPath);
        if (path != null) {
            need = need || path.endsWith("Access");
        }
        return need;
    }

    @Override
    protected List<String> getSchemas() {
        List<String> schemas = new ArrayList<String>();
        schemas.add("xlink.xsd");
        schemas.add("ead.xsd");
        return schemas;
    }
}<|MERGE_RESOLUTION|>--- conflicted
+++ resolved
@@ -104,11 +104,7 @@
                     			child.setPermissionScope(current);
                     		}
                     	}
-<<<<<<< HEAD
-                }
-=======
                     }
->>>>>>> 06a25753
                 } catch (ValidationError ex) {
                     logger.error(ex.getMessage());
                 } finally {
