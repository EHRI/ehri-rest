package eu.ehri.project.importers.util;

import com.google.common.collect.ImmutableMap;
import com.google.common.collect.Maps;

import java.util.Locale;
import java.util.Map;

/**
 * Created by michaelb on 07/06/13.
 */
public class Helpers {

    /**
     * Limited selection of bibliographical 3-letter codes for the languages
     * we're most likely to run into, and their mappings to ISO639-2 Term codes.
     */
    private static final ImmutableMap<String, String> iso639BibTermLookup = ImmutableMap.<String, String>builder()
<<<<<<< HEAD
            .put("heb", "he")
            .put("ger", "de")
            .put("rum", "ro")
            .put("yid", "yi")
            .put("sqi", "sq")
            .put("dut", "nl")
            .put("slo", "sk")
            .put("fre", "fr")
            .put("cze", "cs").build();

    private static final String[] languages = Locale.getISOLanguages();
    private static final Map<String, Locale> locale3Map = Maps.newHashMapWithExpectedSize(languages.length);
    private static final Map<String, Locale> localeNameMap = Maps.newHashMapWithExpectedSize(languages.length);
    private static final Map<String, Locale> englishNameMap = Maps.newHashMapWithExpectedSize(languages.length);
=======
            .put("alb", "sqi") // albanian
            .put("arm", "hye") // armenian
            .put("baq", "eus") // basque
            .put("ger", "deu") // german
            .put("dut", "nlb") // dutch
            .put("rum", "ron") // romanian
            .put("mac", "mkd") // macedonian
            .put("slo", "slk") // slovak
            .put("fre", "fra") // french
            .put("cze", "ces") // czech
            .build();

    private static final Map<String, Locale> locale2Map;
    private static final Map<String, Locale> localeNameMap;
>>>>>>> c46d3efa

    static {
        final String[] languages = Locale.getISOLanguages();
        locale2Map = Maps.newHashMapWithExpectedSize(languages.length);
        localeNameMap = Maps.newHashMapWithExpectedSize(languages.length);
        for (String language : languages) {
            Locale locale = new Locale(language);
<<<<<<< HEAD
            locale3Map.put(locale.getISO3Language(), locale);
            localeNameMap.put(locale.getDisplayLanguage(), locale);
            englishNameMap.put(locale.getDisplayLanguage(Locale.ENGLISH), locale);
=======
            locale2Map.put(language, locale);
            localeNameMap.put(locale.getDisplayLanguage().toLowerCase(), locale);
>>>>>>> c46d3efa
        }

    }

    /**
     * Take a nameOrCode or a language name and try and map to a valid ISO639-2 nameOrCode.
     */
    public static String iso639DashTwoCode(String nameOrCode) {
        if (nameOrCode.length() == 2 && locale2Map.containsKey(nameOrCode)) {
            return locale2Map.get(nameOrCode).getISO3Language();
        } else if (nameOrCode.length() == 3 && iso639BibTermLookup.containsKey(nameOrCode)) {
            return iso639BibTermLookup.get(nameOrCode);
        } else if (nameOrCode.length() > 3 && localeNameMap.containsKey(nameOrCode.toLowerCase())) {
            return localeNameMap.get(nameOrCode.toLowerCase()).getISO3Language();
        }
        // FAIL!!!
        return nameOrCode;
    }
    
    /**
     * Get the ISO639-1 language code for an English language name.
     * @param englishName the language name in English
     * @return the corresponding ISO639-1 two-letter language code, or null if the language name is unrecognised.
     */
    public static String englishName2Two(String englishName) {
    	if (englishNameMap.containsKey(englishName)) {
    		return englishNameMap.get(englishName).getLanguage();
    	}
//    	else if() {
//    		
//    	}
    	return null;
    }
}<|MERGE_RESOLUTION|>--- conflicted
+++ resolved
@@ -16,22 +16,6 @@
      * we're most likely to run into, and their mappings to ISO639-2 Term codes.
      */
     private static final ImmutableMap<String, String> iso639BibTermLookup = ImmutableMap.<String, String>builder()
-<<<<<<< HEAD
-            .put("heb", "he")
-            .put("ger", "de")
-            .put("rum", "ro")
-            .put("yid", "yi")
-            .put("sqi", "sq")
-            .put("dut", "nl")
-            .put("slo", "sk")
-            .put("fre", "fr")
-            .put("cze", "cs").build();
-
-    private static final String[] languages = Locale.getISOLanguages();
-    private static final Map<String, Locale> locale3Map = Maps.newHashMapWithExpectedSize(languages.length);
-    private static final Map<String, Locale> localeNameMap = Maps.newHashMapWithExpectedSize(languages.length);
-    private static final Map<String, Locale> englishNameMap = Maps.newHashMapWithExpectedSize(languages.length);
-=======
             .put("alb", "sqi") // albanian
             .put("arm", "hye") // armenian
             .put("baq", "eus") // basque
@@ -46,7 +30,6 @@
 
     private static final Map<String, Locale> locale2Map;
     private static final Map<String, Locale> localeNameMap;
->>>>>>> c46d3efa
 
     static {
         final String[] languages = Locale.getISOLanguages();
@@ -54,14 +37,8 @@
         localeNameMap = Maps.newHashMapWithExpectedSize(languages.length);
         for (String language : languages) {
             Locale locale = new Locale(language);
-<<<<<<< HEAD
-            locale3Map.put(locale.getISO3Language(), locale);
-            localeNameMap.put(locale.getDisplayLanguage(), locale);
-            englishNameMap.put(locale.getDisplayLanguage(Locale.ENGLISH), locale);
-=======
             locale2Map.put(language, locale);
             localeNameMap.put(locale.getDisplayLanguage().toLowerCase(), locale);
->>>>>>> c46d3efa
         }
 
     }
@@ -80,19 +57,4 @@
         // FAIL!!!
         return nameOrCode;
     }
-    
-    /**
-     * Get the ISO639-1 language code for an English language name.
-     * @param englishName the language name in English
-     * @return the corresponding ISO639-1 two-letter language code, or null if the language name is unrecognised.
-     */
-    public static String englishName2Two(String englishName) {
-    	if (englishNameMap.containsKey(englishName)) {
-    		return englishNameMap.get(englishName).getLanguage();
-    	}
-//    	else if() {
-//    		
-//    	}
-    	return null;
-    }
 }