--- conflicted
+++ resolved
@@ -45,21 +45,16 @@
     }
 
     protected Map<String, Object> extractUnit(Map<String, Object> itemData) throws ValidationError {
-<<<<<<< HEAD
         Map<String, Object> unit = extractDocumentaryUnit(itemData);
-=======
-        Map<String, Object> unit = new HashMap<String, Object>();
-        unit.put(IdentifiableEntity.IDENTIFIER_KEY, itemData.get("objectIdentifier"));
-//        unit.put(HistoricalAgent.NAME, itemData.get(HistoricalAgent.NAME));
->>>>>>> 4091b275
         unit.put("typeOfEntity", itemData.get("typeOfEntity"));
         return unit;
     }
 
      protected Map<String, Object> extractDocumentaryUnit(Map<String, Object> itemData) throws ValidationError {
         Map<String, Object> unit = new HashMap<String, Object>();
-        unit.put(AccessibleEntity.IDENTIFIER_KEY, itemData.get("objectIdentifier"));
-//        unit.put(NamedEntity.NAME, itemData.get(NamedEntity.NAME));
+        unit.put(IdentifiableEntity.IDENTIFIER_KEY, itemData.get("objectIdentifier"));
+//        unit.put(HistoricalAgent.NAME, itemData.get(HistoricalAgent.NAME));
+        unit.put("typeOfEntity", itemData.get("typeOfEntity"));
         return unit;
     }
     protected <T> List<T> toList(Iterable<T> iter) {
@@ -132,11 +127,7 @@
                description.put(key, changeForbiddenMultivaluedProperties(key, itemData.get(key), entity));
             }
         }
-<<<<<<< HEAD
-//        assert(description.containsKey(AccessibleEntity.IDENTIFIER_KEY));  //not required anymore
-=======
         assert(description.containsKey(IdentifiableEntity.IDENTIFIER_KEY));
->>>>>>> 4091b275
         return description;
     }
     //TODO: or should this be done in the Handler?
@@ -158,15 +149,9 @@
                             e2.put(eventkey, event.get(eventkey));
                         }
                     }
-<<<<<<< HEAD
-                    if (!e2.containsKey(AccessibleEntity.IDENTIFIER_KEY)) {
-                        if (e2.containsKey("maintenanceEvent/date")) {
-                            e2.put(AccessibleEntity.IDENTIFIER_KEY, unitid + ":" + e2.get("maintenanceEvent/date"));
-=======
                     if (!e2.containsKey(IdentifiableEntity.IDENTIFIER_KEY)) {
                         if (e2.containsKey("maintenanceEventDate")) {
                             e2.put(IdentifiableEntity.IDENTIFIER_KEY, unitid + ":" + e2.get("maintenanceEventDate"));
->>>>>>> 4091b275
                         } else {
                             e2.put(IdentifiableEntity.IDENTIFIER_KEY, maintenanceIdentifier++);
                         }
