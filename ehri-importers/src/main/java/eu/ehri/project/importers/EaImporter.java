package eu.ehri.project.importers;

import com.tinkerpop.blueprints.impls.neo4j.Neo4jGraph;
import com.tinkerpop.frames.FramedGraph;
import eu.ehri.project.exceptions.ValidationError;
import eu.ehri.project.models.Address;
import eu.ehri.project.models.Agent;
import eu.ehri.project.models.MaintenanceEvent;
import eu.ehri.project.models.base.AccessibleEntity;
import java.util.ArrayList;
import java.util.HashMap;
import java.util.Iterator;
import java.util.List;
import java.util.Map;
import org.slf4j.Logger;
import org.slf4j.LoggerFactory;

/**
 * Import EAC for a given repository into the database.
 *
 * @author lindar
 *
 */
public abstract class EaImporter extends XmlImporter<Map<String, Object>> {

    private static final Logger logger = LoggerFactory.getLogger(EaImporter.class);
    // An integer that represents how far down the
    // EAD heirarchy tree the current document is.
    public final String DEPTH_ATTR = "depthOfDescription";
    // A (possibly arbitrary) string denoting what the
    // describing body saw fit to name a documentary unit's
    // level of description.
    public final String LEVEL_ATTR = "levelOfDescription";
    // Various date patterns

    /**
     * Construct an EadImporter object.
     *
     * @param framedGraph
     * @param repository
     * @param log
     */
    public EaImporter(FramedGraph<Neo4jGraph> framedGraph, Agent repository, ImportLog log) {
        super(framedGraph, repository, log);
    }

    

    protected Map<String, Object> extractUnit(Map<String, Object> itemData) throws ValidationError {
        Map<String, Object> unit = new HashMap<String, Object>();
        unit.put(AccessibleEntity.IDENTIFIER_KEY, itemData.get("objectIdentifier"));
//        unit.put(Authority.NAME, itemData.get(Authority.NAME));
        unit.put("typeOfEntity", itemData.get("typeOfEntity"));
        return unit;
    }

    protected <T> List<T> toList(Iterable<T> iter) {
        Iterator<T> it = iter.iterator();
        List<T> lst = new ArrayList<T>();
        while (it.hasNext()) {
            lst.add(it.next());
        }
        return lst;
    }
    
    /**
     * 
     * @param itemData
     * @return returns a Map with all keys from itemData that start with SaxXmlHandler.UNKNOWN
     * @throws ValidationError 
     */
    protected Map<String, Object> extractUnknownProperties(Map<String, Object> itemData) throws ValidationError {
        Map<String, Object> unknowns = new HashMap<String, Object>();
        for (String key : itemData.keySet()) {
            if (key.startsWith(SaxXmlHandler.UNKNOWN)) {
                unknowns.put(key, itemData.get(key));
            }
        }
        return unknowns;
    }

    protected Map<String, Object> extractUnitDescription(Map<String, Object> itemData) throws ValidationError {
        Map<String, Object> description = new HashMap<String, Object>();
        for (String key : itemData.keySet()) {
            if (key.equals("descriptionIdentifier")) {
                description.put(AccessibleEntity.IDENTIFIER_KEY, itemData.get(key));
            }else if ( !key.startsWith(SaxXmlHandler.UNKNOWN) 
                    && ! key.equals("objectIdentifier") 
                    && ! key.equals(AccessibleEntity.IDENTIFIER_KEY) 
                    && ! key.startsWith("maintenanceEvent") 
                    && ! key.startsWith("address/")) { 
                description.put(key, itemData.get(key));
            }
        }
<<<<<<< HEAD
=======
        assert(description.containsKey(AccessibleEntity.IDENTIFIER_KEY));
>>>>>>> 494f5858
        return description;
    }
    //TODO: or should this be done in the Handler?
    private static int maintenanceIdentifier = 123;

    @SuppressWarnings("unchecked")
    protected Iterable<Map<String, Object>> extractMaintenanceEvent(Map<String, Object> data, String unitid) throws ValidationError {
        List<Map<String, Object>> list = new ArrayList<Map<String, Object>>();
        for (String key : data.keySet()) {
            if (key.equals("maintenanceEvent")) {
                for (Map<String, Object> event : (List<Map<String, Object>>) data.get(key)) {
                    Map<String, Object> e2 = new HashMap<String, Object>();
                    for (String eventkey : event.keySet()) {
                        if (eventkey.equals("maintenanceEventType")) {
                            e2.put(MaintenanceEvent.EVENTTYPE, event.get(eventkey));
                        } else if (eventkey.equals("maintenanceEventAgentType")) {
                            e2.put(MaintenanceEvent.AGENTTYPE, event.get(eventkey));
                        } else {
                            e2.put(eventkey, event.get(eventkey));
                        }
                    }
                    if (!e2.containsKey(AccessibleEntity.IDENTIFIER_KEY)) {
                        if (e2.containsKey("maintenanceEventDate")) {
                            e2.put(AccessibleEntity.IDENTIFIER_KEY, unitid + ":" + e2.get("maintenanceEventDate"));
                        } else {
                            e2.put(AccessibleEntity.IDENTIFIER_KEY, maintenanceIdentifier++);
                        }
                    }
                    list.add(e2);
                }
            }
        }
        return list;
    }

    /**
     * 
     * @param itemData
     * @return returns a Map with all address/ keys
     * @throws ValidationError 
     */
    protected Map<String, Object> extractAddress(Map<String, Object> itemData) throws ValidationError {
        Map<String, Object> address = new HashMap<String, Object>();
        for (String key : itemData.keySet()) {
            if (key.startsWith("address/")) {
                address.put(key.substring(8), itemData.get(key));
            }
        }
        if (!address.isEmpty() && !address.containsKey(Address.ADDRESS_NAME)) {
            address.put(Address.ADDRESS_NAME, address.get("street") + " " + address.get("municipality") + " " + address.get("country"));
        }
        return address;
    }
}<|MERGE_RESOLUTION|>--- conflicted
+++ resolved
@@ -92,10 +92,7 @@
                 description.put(key, itemData.get(key));
             }
         }
-<<<<<<< HEAD
-=======
         assert(description.containsKey(AccessibleEntity.IDENTIFIER_KEY));
->>>>>>> 494f5858
         return description;
     }
     //TODO: or should this be done in the Handler?
