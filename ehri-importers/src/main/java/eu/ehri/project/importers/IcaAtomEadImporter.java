package eu.ehri.project.importers;

import com.tinkerpop.blueprints.impls.neo4j.Neo4jGraph;
import com.tinkerpop.frames.FramedGraph;
import eu.ehri.project.exceptions.ValidationError;
import eu.ehri.project.models.*;
import eu.ehri.project.models.base.*;
import eu.ehri.project.models.idgen.IdGenerator;
import eu.ehri.project.persistance.Bundle;
import java.util.ArrayList;
import java.util.HashMap;
import java.util.List;
import java.util.Map;

import org.slf4j.Logger;
import org.slf4j.LoggerFactory;

/**
 * Import EAD for a given repository into the database. Due to the laxness of the EAD standard this is a fairly complex
 * procedure. An EAD a single entity at the highest level of description or multiple top-level entities, with or without
 * a hierarchical structure describing their child items. This means that we need to recursively descend through the
 * archdesc and c,c01-12 levels.
 *
 * TODO: Extensive cleanups, optimisation, and rationalisation.
 *
 * @author lindar
 *
 */
public class IcaAtomEadImporter extends EaImporter {

    private static final Logger logger = LoggerFactory.getLogger(IcaAtomEadImporter.class);
    /**
     * Depth of top-level items. For reasons as-yet-undetermined in the bowels of the SamXmlHandler, top level items are
     * at depth 1 (rather than 0)
     */
    private final int TOP_LEVEL_DEPTH = 1;

    /**
     * Construct an EadImporter object.
     *
     * @param framedGraph
     * @param permissionScope
     * @param log
     */
    public IcaAtomEadImporter(FramedGraph<Neo4jGraph> framedGraph, PermissionScope permissionScope, ImportLog log) {
        super(framedGraph, permissionScope, log);

    }

    /**
     * Import a single archdesc or c01-12 item, keeping a reference to the hierarchical depth.
     *
     * @param itemData
     * @param depth
     * @throws ValidationError
     */
    @Override
    public DocumentaryUnit importItem(Map<String, Object> itemData, int depth)
            throws ValidationError {
//        BundleDAO persister = new BundleDAO(framedGraph, permissionScope);
        Bundle unit = new Bundle(EntityClass.DOCUMENTARY_UNIT, extractDocumentaryUnit(itemData));
        if (unit.getDataValue(IdentifiableEntity.IDENTIFIER_KEY) == null) {
            logger.debug("huh?");
            throw new ValidationError(unit, DocumentaryUnit.IDENTIFIER_KEY, "Missing identifier " + DocumentaryUnit.IDENTIFIER_KEY);
        }
        logger.debug("Imported item: " + itemData.get("name"));
        Bundle descBundle = new Bundle(EntityClass.DOCUMENT_DESCRIPTION, extractUnitDescription(itemData, EntityClass.DOCUMENT_DESCRIPTION));
        // Add dates and descriptions to the bundle since they're @Dependent
        // relations.
        for (Map<String, Object> dpb : extractDates(itemData)) {
            descBundle = descBundle.withRelation(TemporalEntity.HAS_DATE, new Bundle(EntityClass.DATE_PERIOD, dpb));
        }
        for (Map<String, Object> rel : extractRelations(itemData)) {//, (String) unit.getData().get(IdentifiableEntity.IDENTIFIER_KEY)
            logger.debug("relation found " + rel.get(IdentifiableEntity.IDENTIFIER_KEY));
            descBundle = descBundle.withRelation(Description.RELATES_TO, new Bundle(EntityClass.UNDETERMINED_RELATIONSHIP, rel));
        }
        Map<String, Object> unknowns = extractUnknownProperties(itemData);
        if (!unknowns.isEmpty()) {
            logger.debug("Unknown Properties found");
            descBundle = descBundle.withRelation(Description.HAS_UNKNOWN_PROPERTY, new Bundle(EntityClass.UNKNOWN_PROPERTY, unknowns));
        }
        unit = unit.withRelation(Description.DESCRIBES, descBundle);

<<<<<<< HEAD
       
        IdGenerator generator = IdentifiableEntityIdGenerator.INSTANCE;
=======
        if (unit.getDataValue(DocumentaryUnit.IDENTIFIER_KEY) == null) {
            throw new ValidationError(unit, DocumentaryUnit.IDENTIFIER_KEY, "Missing identifier");
        }
        IdGenerator generator = EntityClass.DOCUMENTARY_UNIT.getIdgen();
>>>>>>> 5595bcb9
        String id = generator.generateId(EntityClass.DOCUMENTARY_UNIT, permissionScope, unit);
        if (id.equals(permissionScope.getId())) {
            throw new RuntimeException("Generated an id same as scope: " + unit.getData());
        }

        logger.debug("Generated ID: " + id + " (" + permissionScope.getId() + ")");
        boolean exists = manager.exists(id);
        DocumentaryUnit frame = persister.createOrUpdate(unit.withId(id), DocumentaryUnit.class);

        // Set the repository/item relationship
        //TODO: figure out another way to determine we're at the root, so we can get rid of the depth param
        if (depth == TOP_LEVEL_DEPTH) {
            Repository repository = framedGraph.frame(permissionScope.asVertex(), Repository.class);
            frame.setRepository(repository);
        }

        if (exists) {
            for (ImportCallback cb : updateCallbacks) {
                cb.itemImported(frame);
            }
        } else {
            for (ImportCallback cb : createCallbacks) {
                cb.itemImported(frame);
            }
        }
        return frame;


    }
    @Override
    protected Iterable<Map<String, Object>> extractRelations(Map<String, Object> data) {
        final String REL = "Access";
        List<Map<String, Object>> list = new ArrayList<Map<String, Object>>();
        for (String key : data.keySet()) {
            if (key.endsWith(REL)) {
                //type, targetUrl, targetName, notes
                for (Map<String, Object> origRelation : (List<Map<String, Object>>) data.get(key)) {
                    Map<String, Object> relationNode = new HashMap<String, Object>();
                    for (String eventkey : origRelation.keySet()) {
                        logger.debug(eventkey);
                        if (eventkey.endsWith(REL)) {
                            relationNode.put(UndeterminedRelationship.RELATIONSHIP_TYPE, eventkey);
                            relationNode.put(NamedEntity.NAME, origRelation.get(eventkey));
                        } else {
                            relationNode.put(eventkey, origRelation.get(eventkey));
                        }
                    }
                    if (!relationNode.containsKey(UndeterminedRelationship.RELATIONSHIP_TYPE)) {
                        relationNode.put(UndeterminedRelationship.RELATIONSHIP_TYPE, "corporateBodyAccess");
                    }
                    list.add(relationNode);
                }
            }
        }
        return list;
    }
//    @Override
//    protected Iterable<Map<String, Object>> extractRelations(Map<String, Object> data) {
//        final String REL = "Access";
//        List<Map<String, Object>> list = new ArrayList<Map<String, Object>>();
//        for (String key : data.keySet()) {
//            logger.debug("trying for Relations: "+key);
//            if (key.endsWith(REL)) {
//                if (data.get(key) instanceof List) {
//                    //every item becomes a UndeterminedRelationship, with the key as body
//                    for (String body : (List<String>) data.get(key)) {
//                        list.add(createRelationNode(key, body));
//                    }
//                } else {
//                    list.add(createRelationNode(key, (String) data.get(key)));
//                }
//            }
//        }
//        return list;
//    }
//
//    private Map<String, Object> createRelationNode(String type, String value) {
//        Map<String, Object> relationNode = new HashMap<String, Object>();
//        relationNode.put(UndeterminedRelationship.NAME, value);
//        relationNode.put(UndeterminedRelationship.RELATIONSHIP_TYPE, type);
//        relationNode.put(IdentifiableEntity.IDENTIFIER_KEY, (type + value).replaceAll("\\s", ""));
//        return relationNode;
//
//    }

    protected Map<String, Object> extractDocumentaryUnit(Map<String, Object> itemData, int depth) throws ValidationError {
        Map<String, Object> unit = new HashMap<String, Object>();
        if (itemData.get(OBJECT_ID) != null) {
            unit.put(IdentifiableEntity.IDENTIFIER_KEY, itemData.get(OBJECT_ID));
        }
        return unit;
    }

    protected Map<String, Object> extractDocumentDescription(Map<String, Object> itemData, int depth) throws ValidationError {

        Map<String, Object> unit = new HashMap<String, Object>();
        for (String key : itemData.keySet()) {
            if (!(key.equals(OBJECT_ID) || key.startsWith(SaxXmlHandler.UNKNOWN))) {
                unit.put(key, itemData.get(key));
            }
        }
        return unit;
    }

    @Override
    public AccessibleEntity importItem(Map<String, Object> itemData) throws ValidationError {
        throw new UnsupportedOperationException("Not supported yet.");
    }
}<|MERGE_RESOLUTION|>--- conflicted
+++ resolved
@@ -81,15 +81,10 @@
         }
         unit = unit.withRelation(Description.DESCRIBES, descBundle);
 
-<<<<<<< HEAD
-       
-        IdGenerator generator = IdentifiableEntityIdGenerator.INSTANCE;
-=======
         if (unit.getDataValue(DocumentaryUnit.IDENTIFIER_KEY) == null) {
             throw new ValidationError(unit, DocumentaryUnit.IDENTIFIER_KEY, "Missing identifier");
         }
         IdGenerator generator = EntityClass.DOCUMENTARY_UNIT.getIdgen();
->>>>>>> 5595bcb9
         String id = generator.generateId(EntityClass.DOCUMENTARY_UNIT, permissionScope, unit);
         if (id.equals(permissionScope.getId())) {
             throw new RuntimeException("Generated an id same as scope: " + unit.getData());
