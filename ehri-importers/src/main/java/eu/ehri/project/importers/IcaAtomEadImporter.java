--- conflicted
+++ resolved
@@ -68,10 +68,7 @@
             throws ValidationError {
 //        BundleDAO persister = new BundleDAO(framedGraph, permissionScope);
         Bundle unit = new Bundle(EntityClass.DOCUMENTARY_UNIT, extractDocumentaryUnit(itemData));
-<<<<<<< HEAD
         logger.debug("Imported item: " + itemData.get("name"));
-=======
->>>>>>> 35850b8a
         Bundle descBundle = new Bundle(EntityClass.DOCUMENT_DESCRIPTION, extractUnitDescription(itemData, EntityClass.DOCUMENT_DESCRIPTION));
         // Add dates and descriptions to the bundle since they're @Dependent
         // relations.
@@ -80,7 +77,7 @@
         }
         for (Map<String, Object> rel : extractRelations(itemData, unit.getData().get(IdentifiableEntity.IDENTIFIER_KEY).toString())) {
             logger.debug("relation found " + rel.get(IdentifiableEntity.IDENTIFIER_KEY));
-            descBundle = descBundle.withRelation(Description.RELATESTO, new Bundle(EntityClass.UNDETERMINED_RELATIONSHIP, rel));
+            descBundle = descBundle.withRelation(Description.RELATES_TO, new Bundle(EntityClass.UNDETERMINED_RELATIONSHIP, rel));
         }
 
         unit=unit.withRelation(Description.DESCRIBES, descBundle);
@@ -93,11 +90,8 @@
         if (id.equals(permissionScope.getId())) {
             throw new RuntimeException("Generated an id same as scope: " + unit.getData());
         }
-<<<<<<< HEAD
         
         logger.debug("Generated ID: " + id + " (" + permissionScope.getId() + ")");
-=======
->>>>>>> 35850b8a
         boolean exists = manager.exists(id);
         DocumentaryUnit frame = persister.createOrUpdate(unit.withId(id), DocumentaryUnit.class);
 
