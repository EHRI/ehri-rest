--- conflicted
+++ resolved
@@ -6,8 +6,11 @@
 import eu.ehri.project.models.Repository;
 import eu.ehri.project.models.DocumentaryUnit;
 import eu.ehri.project.models.EntityClass;
-import eu.ehri.project.models.base.*;
-import eu.ehri.project.models.idgen.IdentifiableEntityIdGenerator;
+import eu.ehri.project.models.base.AccessibleEntity;
+import eu.ehri.project.models.base.Description;
+import eu.ehri.project.models.base.PermissionScope;
+import eu.ehri.project.models.base.TemporalEntity;
+import eu.ehri.project.models.idgen.AccessibleEntityIdGenerator;
 import eu.ehri.project.models.idgen.IdGenerator;
 import eu.ehri.project.persistance.Bundle;
 import eu.ehri.project.persistance.BundleDAO;
@@ -61,15 +64,9 @@
     public DocumentaryUnit importItem(Map<String, Object> itemData, int depth)
             throws ValidationError {
         BundleDAO persister = new BundleDAO(framedGraph, permissionScope);
-<<<<<<< HEAD
-        Bundle unit = new Bundle(EntityClass.DOCUMENTARY_UNIT, extractDocumentaryUnit(itemData));
-
-        Bundle descBundle = new Bundle(EntityClass.DOCUMENT_DESCRIPTION, extractUnitDescription(itemData, EntityClass.DOCUMENT_DESCRIPTION));
-=======
         Bundle unit = new Bundle(EntityClass.DOCUMENTARY_UNIT, extractDocumentaryUnit(itemData, depth));
         System.out.println("Imported item: " + itemData.get("name"));
         Bundle descBundle = new Bundle(EntityClass.DOCUMENT_DESCRIPTION, extractDocumentDescription(itemData, depth));
->>>>>>> 4091b275
         // Add dates and descriptions to the bundle since they're @Dependent
         // relations.
         for (Map<String, Object> dpb : extractDates(itemData)) {
@@ -91,11 +88,7 @@
         DocumentaryUnit frame = persister.createOrUpdate(unit.withId(id), DocumentaryUnit.class);
 
         // Set the repository/item relationship
-<<<<<<< HEAD
         //TODO: figure out another way to determine we're at the root, so we can get rid of the depth param
-=======
-        System.out.println("Creating at depth: " + depth);
->>>>>>> 4091b275
         if (depth == TOP_LEVEL_DEPTH) {
             Repository repository = framedGraph.frame(permissionScope.asVertex(), Repository.class);
             frame.setRepository(repository);
@@ -117,29 +110,8 @@
 
     }
 
-<<<<<<< HEAD
     @Override
     public AccessibleEntity importItem(Map<String, Object> itemData) throws ValidationError {
         throw new UnsupportedOperationException("Not supported ever.");
-=======
-    protected Map<String, Object> extractDocumentaryUnit(Map<String, Object> itemData, int depth) throws ValidationError {
-        Map<String, Object> unit = new HashMap<String, Object>();
-        if (itemData.get(OBJECT_ID) != null)
-            unit.put(IdentifiableEntity.IDENTIFIER_KEY, itemData.get(OBJECT_ID));
-        if (itemData.get(DocumentaryUnit.NAME) != null)
-            unit.put(DocumentaryUnit.NAME, itemData.get(DocumentaryUnit.NAME));
-        return unit;
-    }
-
-    protected Map<String, Object> extractDocumentDescription(Map<String, Object> itemData, int depth) throws ValidationError {
-
-        Map<String, Object> unit = new HashMap<String, Object>();
-        for (String key : itemData.keySet()) {
-            if (!(key.equals(OBJECT_ID) || key.startsWith(SaxXmlHandler.UNKNOWN))) {
-                unit.put(key, itemData.get(key));
-            }
-        }
-        return unit;
->>>>>>> 4091b275
     }
 }