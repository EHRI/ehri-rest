package eu.ehri.project.importers;

import com.google.common.collect.Sets;
import com.tinkerpop.frames.FramedGraph;

import eu.ehri.project.definitions.Ontology;
import eu.ehri.project.exceptions.ItemNotFound;
import eu.ehri.project.exceptions.PermissionDenied;
import eu.ehri.project.exceptions.SerializationError;
import eu.ehri.project.exceptions.ValidationError;
import eu.ehri.project.models.DocumentaryUnit;
import eu.ehri.project.models.EntityClass;
import eu.ehri.project.models.Link;
import eu.ehri.project.models.Repository;
import eu.ehri.project.models.UndeterminedRelationship;
import eu.ehri.project.models.UserProfile;
import eu.ehri.project.models.base.AbstractUnit;
import eu.ehri.project.models.base.AccessibleEntity;
import eu.ehri.project.models.base.Description;
import eu.ehri.project.models.base.PermissionScope;
import eu.ehri.project.models.cvoc.Concept;
import eu.ehri.project.models.cvoc.Vocabulary;
import eu.ehri.project.models.idgen.DescriptionIdGenerator;
import eu.ehri.project.persistence.Bundle;
import eu.ehri.project.persistence.BundleDAO;
import eu.ehri.project.persistence.Mutation;
import eu.ehri.project.persistence.Serializer;
import eu.ehri.project.utils.Slugify;
import eu.ehri.project.views.impl.CrudViews;

import org.slf4j.Logger;
import org.slf4j.LoggerFactory;

import java.util.ArrayList;
import java.util.HashMap;
import java.util.List;
import java.util.Map;
import java.util.Stack;

/**
 * Import EAD for a given repository into the database. Due to the laxness of the EAD standard this is a fairly complex
 * procedure. An EAD a single entity at the highest level of description or multiple top-level entities, with or without
 * a hierarchical structure describing their child items. This means that we need to recursively descend through the
 * archdesc and c,c01-12 levels.
 *
 * TODO: Extensive cleanups, optimisation, and rationalisation.
 *
 * @author Linda Reijnhoudt (https://github.com/lindareijnhoudt)
 *
 */
public class EadImporter extends EaImporter {

    private static final Logger logger = LoggerFactory.getLogger(EadImporter.class);
    //the EadImporter can import ead as DocumentaryUnits, the default, or overwrite those and create VirtualUnits instead.
    private EntityClass unitEntity = EntityClass.DOCUMENTARY_UNIT;
    private Serializer mergeSerializer;
    public static final String ACCESS_POINT = "AccessPoint";
    /**
     * Construct an EadImporter object.
     *
     * @param framedGraph
     * @param permissionScope
     * @param log
     */
    public EadImporter(FramedGraph<?> framedGraph, PermissionScope permissionScope, ImportLog log) {
        super(framedGraph, permissionScope, log);
        mergeSerializer = new Serializer.Builder(framedGraph).dependentOnly().build();
    }

    /**
     * Import a single archdesc or c01-12 item, keeping a reference to the hierarchical depth.
     *
     * @param itemData The raw data map
     * @param idPath The identifiers of parent documents,
     *               not including those of the overall permission scope
     * @throws ValidationError when the itemData does not contain an identifier for the unit or...
     */
    @Override
    public AbstractUnit importItem(Map<String, Object> itemData, List<String> idPath)
            throws ValidationError {

        BundleDAO persister = getPersister(idPath);

<<<<<<< HEAD
        // extractDocumentaryUnit does not throw ValidationError on missing ID
        Bundle unit = new Bundle(unitEntity, extractDocumentaryUnit(itemData));
        
        // Check for missing identifier, throw an exception when there is no ID.
        if (unit.getDataValue(Ontology.IDENTIFIER_KEY) == null) {
            throw new ValidationError(unit, Ontology.IDENTIFIER_KEY,
                    "Missing identifier " + Ontology.IDENTIFIER_KEY);
        }
        logger.debug("Importing item: {}", itemData.get("name"));
=======
        List<Map<String, Object>> extractedDates = extractDates(itemData);
        replaceDates(itemData, extractedDates);

>>>>>>> 3b925de5
        Bundle descBundle = new Bundle(EntityClass.DOCUMENT_DESCRIPTION, extractUnitDescription(itemData, EntityClass.DOCUMENT_DESCRIPTION));
        // Add dates and descriptions to the bundle since they're @Dependent
        // relations.
        for (Map<String, Object> dpb : extractedDates) {
            descBundle = descBundle.withRelation(Ontology.ENTITY_HAS_DATE, new Bundle(EntityClass.DATE_PERIOD, dpb));
        }
        for (Map<String, Object> rel : extractRelations(itemData)) {//, (String) unit.getErrors().get(IdentifiableEntity.IDENTIFIER_KEY)
            logger.debug("relation found: {}", rel.get(Ontology.NAME_KEY));
            for(String s : rel.keySet()){
                logger.debug(s);
            }
            descBundle = descBundle.withRelation(Ontology.HAS_ACCESS_POINT, new Bundle(EntityClass.UNDETERMINED_RELATIONSHIP, rel));
        }
        Map<String, Object> unknowns = extractUnknownProperties(itemData);
        if (!unknowns.isEmpty()) {
            StringBuilder unknownProperties = new StringBuilder();
            for(String u : unknowns.keySet()){
                unknownProperties.append(u);
            }
            logger.debug("Unknown Properties found: {}", unknownProperties.toString());
            descBundle = descBundle.withRelation(Ontology.HAS_UNKNOWN_PROPERTY, new Bundle(EntityClass.UNKNOWN_PROPERTY, unknowns));
        }
        // extractDocumentaryUnit does not throw ValidationError on missing ID
        Bundle unit = new Bundle(unitEntity, extractDocumentaryUnit(itemData));
        
        // Check for missing identifier, throw an exception when there is no ID.
        if (unit.getDataValue(Ontology.IDENTIFIER_KEY) == null) {
            throw new ValidationError(unit, Ontology.IDENTIFIER_KEY,
                    "Missing identifier " + Ontology.IDENTIFIER_KEY);
        }
        logger.debug("Imported item: " + itemData.get("name"));

        Mutation<DocumentaryUnit> mutation =
                persister.createOrUpdate(mergeWithPreviousAndSave(unit, descBundle, idPath), DocumentaryUnit.class);
        DocumentaryUnit frame = mutation.getNode();

        // Set the repository/item relationship
        if (idPath.isEmpty() && mutation.created()) {
            EntityClass scopeType = manager.getEntityClass(permissionScope);
            if (scopeType.equals(EntityClass.REPOSITORY)) {
                Repository repository = framedGraph.frame(permissionScope.asVertex(), Repository.class);
                frame.setRepository(repository);
                frame.setPermissionScope(repository);
            } else if (scopeType.equals(unitEntity)) {
                DocumentaryUnit parent = framedGraph.frame(permissionScope.asVertex(), DocumentaryUnit.class);
                parent.addChild(frame);
                frame.setPermissionScope(parent);
            } else {
                logger.error("Unknown scope type for documentary unit: {}", scopeType);
            }
        }
        handleCallbacks(mutation);
        logger.debug("============== "+frame.getIdentifier()+" created:" + mutation.created());
        if (mutation.created()) {
            solveUndeterminedRelationships(frame, descBundle);
        }
        return frame;


    }

    /**
     * Finds any bundle in the graph with the same ObjectIdentifier.
     * If there is no bundle with this identifier, it is created.
     * If it exists and a Description in the given language exists from the same source file,
     * the description is replaced. If the description is from another source, it is added to the
     * bundle's descriptions.
     *
     * @param unit       the DocumentaryUnit to be saved
     * @param descBundle the documentsDescription to replace any previous ones with this language
     * @param idPath     the ID path of this bundle (will be relative to the ID path of the permission scope)
     * @return A bundle with description relationships merged.
     * @throws ValidationError
     */
    protected Bundle mergeWithPreviousAndSave(Bundle unit, Bundle descBundle, List<String> idPath) throws ValidationError {
        final String languageOfDesc = descBundle.getDataValue(Ontology.LANGUAGE_OF_DESCRIPTION);
        final String thisSourceFileId = descBundle.getDataValue(Ontology.SOURCEFILE_KEY);

        logger.debug("merging: descBundle's language = {}, sourceFileId = {}",
                languageOfDesc, thisSourceFileId);
        /*
         * for some reason, the idpath from the permissionscope does not contain the parent documentary unit.
         * TODO: so for now, it is added manually
         */
        List<String> lpath = new ArrayList<String>();
        for (String p : getPermissionScope().idPath()) {
            lpath.add(p);
        }
        for (String p : idPath) {
            lpath.add(p);
        }
        Bundle unitWithIds = unit.generateIds(lpath);                
        logger.debug("merging: docUnit's graph id = {}", unitWithIds.getId());
        // If the bundle exists, we merge
        if (manager.exists(unitWithIds.getId())) {
            try {
                // read the current item’s bundle
                Bundle oldBundle = mergeSerializer
                        .vertexFrameToBundle(manager.getVertex(unitWithIds.getId()));

                // filter out dependents that a) are descriptions, b) have the same language/code
                Bundle.Filter filter = new Bundle.Filter() {
                    @Override
                    public boolean remove(String relationLabel, Bundle bundle) {
                        String lang = bundle.getDataValue(Ontology.LANGUAGE);
                        String oldSourceFileId = bundle.getDataValue(Ontology.SOURCEFILE_KEY);
                        return bundle.getType().equals(EntityClass.DOCUMENT_DESCRIPTION)
                                && (lang != null
                                && lang.equals(languageOfDesc)
                                && (oldSourceFileId != null && oldSourceFileId.equals(thisSourceFileId))
                                );
                    }
                };
                Bundle filtered = oldBundle.filterRelations(filter);
                
                // if this desc-id already exists, but with a different sourceFileId, 
                // change the desc-id
                String defaultDescIdentifier = unitWithIds.getId() + "-" + languageOfDesc.toLowerCase();
                logger.debug("merging: defaultDescIdentifier = {}", defaultDescIdentifier);
                String newDescIdentifier = defaultDescIdentifier + "-" + Slugify.slugify(thisSourceFileId);
                logger.debug("merging: newDescIdentifier = {}", newDescIdentifier);
                String generatedId = DescriptionIdGenerator.INSTANCE.generateId(lpath, filtered);
                logger.debug("merging: generated ID = {}", generatedId);
                // First see whether this has been done before and a desc with the new id exists
                if (manager.exists(newDescIdentifier)) {
                    descBundle = descBundle.withDataValue(Ontology.IDENTIFIER_KEY, newDescIdentifier);
                    String anotherGeneratedId = DescriptionIdGenerator.INSTANCE.generateId(lpath, descBundle);
                    logger.debug("merging: new desc ID exists, new generated ID = {}", anotherGeneratedId);
                } else if (manager.exists(defaultDescIdentifier)) {
                    Bundle oldDescBundle = mergeSerializer
                        .vertexFrameToBundle(manager.getVertex(defaultDescIdentifier));
                    //if the previous had NO sourcefile_key OR it was different:
                    if (oldDescBundle.getDataValue(Ontology.SOURCEFILE_KEY) == null
                            || ! thisSourceFileId.equals(oldDescBundle.getDataValue(Ontology.SOURCEFILE_KEY).toString())) {
                        descBundle = descBundle.withDataValue(Ontology.IDENTIFIER_KEY, thisSourceFileId);
                        logger.info("other description found ({}), creating new description id: {}",
                                defaultDescIdentifier,
                                descBundle.getDataValue(Ontology.IDENTIFIER_KEY).toString()
                                );
                        String anotherGeneratedId = DescriptionIdGenerator.INSTANCE.generateId(lpath, descBundle);
                        logger.debug("merging: def desc ID exists, source file differs, another generated ID = {}", anotherGeneratedId);
                    }
                }

                return unitWithIds.withRelations(filtered.getRelations())
                        .withRelation(Ontology.DESCRIPTION_FOR_ENTITY, descBundle);

            } catch (SerializationError ex) {
                throw new ValidationError(unit, "serialization error", ex.getMessage());
            } catch (ItemNotFound ex) {
                throw new ValidationError(unit, "item not found exception", ex.getMessage());
            }
        } else { // else we create a new bundle.
            return unit.withRelation(Ontology.DESCRIPTION_FOR_ENTITY, descBundle);
        }
    }

    /**
     * subclasses can override this method to cater to their special needs for UndeterminedRelationships
     * by default, it expects something like this in the original EAD:
     *
     * <persname source="terezin-victims" authfilenumber="PERSON.ITI.1514982">Kien,
     *                   Leonhard (* 11.5.1886)</persname>
     *
     * it works in unison with the extractRelations() method. 
     *
     *
     * @param unit
     * @param descBundle - not used
     * @throws ValidationError 
     */
    protected void solveUndeterminedRelationships(DocumentaryUnit unit, Bundle descBundle) throws ValidationError {
        //Try to resolve the undetermined relationships
        //we can only create the annotations after the DocumentaryUnit and its Description have been added to the graph,
        //so they have id's. 
        for (Description unitdesc : unit.getDescriptions()) {
            // Put the set of relationships into a HashSet to remove duplicates.
            for (UndeterminedRelationship rel : Sets.newHashSet(unitdesc.getUndeterminedRelationships())) {
                /*
                 * the wp2 undetermined relationship that can be resolved have a 'cvoc' and a 'concept' attribute.
                 * they need to be found in the vocabularies that are in the graph
                 */
                if (rel.asVertex().getPropertyKeys().contains("cvoc")) {
                    String cvoc_id = (String) rel.asVertex().getProperty("cvoc");
                    String concept_id = (String) rel.asVertex().getProperty("concept");
                    if(concept_id == null){
                      concept_id = (String) rel.asVertex().getProperty("target");
                    }
                    logger.debug("cvoc:"+cvoc_id + "  concept:" + concept_id);
                    Vocabulary vocabulary;
                    try {
                        vocabulary = manager.getFrame(cvoc_id, Vocabulary.class);
                        for (Concept concept : vocabulary.getConcepts()) {
                        logger.debug("*********************" + concept.getId() + " " + concept.getIdentifier());
                        if (concept.getIdentifier().equals(concept_id)) {
                            try {
                                Bundle linkBundle = new Bundle(EntityClass.LINK)
                                        .withDataValue(Ontology.LINK_HAS_TYPE, rel.asVertex().getProperty("type").toString())
                                        .withDataValue(Ontology.LINK_HAS_DESCRIPTION, RESOLVED_LINK_DESC);
                                UserProfile user = manager.getFrame(this.log.getActioner().getId(), UserProfile.class);
                                Link link = new CrudViews<Link>(framedGraph, Link.class).create(linkBundle, user);
                                unit.addLink(link);
                                concept.addLink(link);
                                link.addLinkBody(rel);
                            } catch (PermissionDenied ex) {
                                logger.error(ex.getMessage());
                            }

                        }

                    }
                    } catch (ItemNotFound ex) {
                        logger.error("Vocabulary with id " + cvoc_id +" not found. "+ex.getMessage());
                    }
                    
                }else{
                    logger.debug("no cvoc found");
                }
                
            }
        }
    }

    @SuppressWarnings("unchecked")
   @Override
    protected Iterable<Map<String, Object>> extractRelations(Map<String, Object> data) {
        final String REL = "relation";
        List<Map<String, Object>> list = new ArrayList<Map<String, Object>>();
        for (String key : data.keySet()) {
            if (key.equals(REL)) {
                //name identifier
                for (Map<String, Object> origRelation : (List<Map<String, Object>>) data.get(key)) {
                    Map<String, Object> relationNode = new HashMap<String, Object>();
                    if(origRelation.containsKey("type")){
                            //try to find the original identifier
                            relationNode.put(LINK_TARGET, origRelation.get("concept"));
                            //try to find the original name
                            relationNode.put(Ontology.NAME_KEY, origRelation.get("name"));
                            relationNode.put("cvoc", origRelation.get("cvoc"));
                            relationNode.put(Ontology.UNDETERMINED_RELATIONSHIP_TYPE, origRelation.get("type"));
                    } else {
                        relationNode.put(Ontology.NAME_KEY, origRelation.get(REL));
                    }
                    if (!relationNode.containsKey(Ontology.UNDETERMINED_RELATIONSHIP_TYPE)) {
                        logger.debug("relationNode without type: "+relationNode.get(Ontology.NAME_KEY));
                        relationNode.put(Ontology.UNDETERMINED_RELATIONSHIP_TYPE, "corporateBodyAccess");
                    }
                    list.add(relationNode);
                }
            }
            else 
    if (key.endsWith(ACCESS_POINT)) {

                logger.debug(key + data.get(key).getClass());
                if (data.get(key) instanceof List) {
                    for (Object o : (List) data.get(key)) {
                        logger.debug("" + o.getClass());
                    }
                    //type, targetUrl, targetName, notes
                    for (Map<String, Object> origRelation : (List<Map<String, Object>>) data.get(key)) {
                        if (origRelation.isEmpty()) {
                            break;
                        }
                        Map<String, Object> relationNode = new HashMap<String, Object>();
                        for (String eventkey : origRelation.keySet()) {
                            if (eventkey.endsWith(ACCESS_POINT)) {
                                relationNode.put(Ontology.UNDETERMINED_RELATIONSHIP_TYPE, eventkey.substring(0, eventkey.indexOf("Point")));
                                relationNode.put(Ontology.NAME_KEY, origRelation.get(eventkey));
//logger.debug("------------------" + eventkey.substring(0, eventkey.indexOf("Point")) + ": "+ origRelation.get(eventkey));                            
                            } else {
                                relationNode.put(eventkey, origRelation.get(eventkey));
                            }
                        }
                        if (!relationNode.containsKey(Ontology.UNDETERMINED_RELATIONSHIP_TYPE)) {
                            relationNode.put(Ontology.UNDETERMINED_RELATIONSHIP_TYPE, "corporateBodyAccess");
                        }
                        //if no name is given, it was apparently an empty <controlaccess> tag?
                        if (relationNode.containsKey(Ontology.NAME_KEY)) {
                            list.add(relationNode);
                        }
                    }
                } else {
                        Map<String, Object> relationNode = new HashMap<String, Object>();
                        relationNode.put(Ontology.UNDETERMINED_RELATIONSHIP_TYPE, key.substring(0, key.indexOf("Point")));
                        relationNode.put(Ontology.NAME_KEY, data.get(key));
                        list.add(relationNode);
                    
                }
            }
        }
        return list;
    }

    /**
     * Creates a Map containing properties of a Documentary Unit.
     * These properties are the unit's identifiers.
     * @param itemData Map of all extracted information
     * @param depth depth of node in the tree
     * @return a Map representing a Documentary Unit node
     * @throws ValidationError
     */
    protected Map<String, Object> extractDocumentaryUnit(Map<String, Object> itemData, int depth) throws ValidationError {
        Map<String, Object> unit = new HashMap<String, Object>();
        if (itemData.get(OBJECT_ID) != null) {
            unit.put(Ontology.IDENTIFIER_KEY, itemData.get(OBJECT_ID));
        }
        if (itemData.get(Ontology.OTHER_IDENTIFIERS) != null) {
        	logger.debug("otherIdentifiers is not null");
            unit.put(Ontology.OTHER_IDENTIFIERS, itemData.get(Ontology.OTHER_IDENTIFIERS));
        }
        return unit;
    }
    
    /**
     * Creates a Map containing properties of a Documentary Unit.
     * These properties are the unit's identifiers.
     * @param itemData Map of all extracted information
     * @return a Map representing a Documentary Unit node
     * @throws ValidationError
     */
    @Override
    protected Map<String, Object> extractDocumentaryUnit(Map<String, Object> itemData) throws ValidationError {
        Map<String, Object> unit = new HashMap<String, Object>();
        if (itemData.get(OBJECT_ID) != null) {
            unit.put(Ontology.IDENTIFIER_KEY, itemData.get(OBJECT_ID));
        }
        if (itemData.get(Ontology.OTHER_IDENTIFIERS) != null) {
        	logger.debug("otherIdentifiers is not null");
            unit.put(Ontology.OTHER_IDENTIFIERS, itemData.get(Ontology.OTHER_IDENTIFIERS));
        }
        return unit;
    }

    /**
     * Creates a Map containing properties of a Documentary Unit description.
     * These properties are the unit description's properties: all except the doc unit identifiers and unknown properties.
     * @param itemData Map of all extracted information
     * @param depth depth of node in the tree
     * @return a Map representing a Documentary Unit Description node
     * @throws ValidationError
     */
    protected Map<String, Object> extractDocumentDescription(Map<String, Object> itemData, int depth) throws ValidationError {

        Map<String, Object> unit = new HashMap<String, Object>();
        for (String key : itemData.keySet()) {
            if (!(key.equals(OBJECT_ID) 
            	|| key.equals(Ontology.OTHER_IDENTIFIERS) 
            	|| key.startsWith(SaxXmlHandler.UNKNOWN))) {
                unit.put(key, itemData.get(key));
            }
        }
        return unit;
    }

    
    public void importAsVirtualCollection(){
      unitEntity = EntityClass.VIRTUAL_UNIT;
    }

    @Override
    public AccessibleEntity importItem(Map<String, Object> itemData) throws ValidationError {
        return importItem(itemData, new Stack<String>());
    }
}<|MERGE_RESOLUTION|>--- conflicted
+++ resolved
@@ -81,21 +81,9 @@
 
         BundleDAO persister = getPersister(idPath);
 
-<<<<<<< HEAD
-        // extractDocumentaryUnit does not throw ValidationError on missing ID
-        Bundle unit = new Bundle(unitEntity, extractDocumentaryUnit(itemData));
-        
-        // Check for missing identifier, throw an exception when there is no ID.
-        if (unit.getDataValue(Ontology.IDENTIFIER_KEY) == null) {
-            throw new ValidationError(unit, Ontology.IDENTIFIER_KEY,
-                    "Missing identifier " + Ontology.IDENTIFIER_KEY);
-        }
-        logger.debug("Importing item: {}", itemData.get("name"));
-=======
         List<Map<String, Object>> extractedDates = extractDates(itemData);
         replaceDates(itemData, extractedDates);
 
->>>>>>> 3b925de5
         Bundle descBundle = new Bundle(EntityClass.DOCUMENT_DESCRIPTION, extractUnitDescription(itemData, EntityClass.DOCUMENT_DESCRIPTION));
         // Add dates and descriptions to the bundle since they're @Dependent
         // relations.
