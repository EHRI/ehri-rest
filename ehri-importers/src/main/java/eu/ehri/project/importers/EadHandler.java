package eu.ehri.project.importers;

import com.google.common.collect.Lists;
import eu.ehri.project.definitions.Ontology;
import eu.ehri.project.importers.properties.XmlImportProperties;
import eu.ehri.project.exceptions.ValidationError;
import eu.ehri.project.models.DocumentaryUnit;

import java.util.ArrayList;
import java.util.List;
import java.util.Map;
import java.util.Stack;
import java.util.regex.Pattern;

import org.slf4j.Logger;
import org.slf4j.LoggerFactory;
import org.xml.sax.Attributes;
import org.xml.sax.SAXException;

/**
 * Handler of EAD files. Use to create a representation of the structure of Documentary Units.
 * This generic handler does not do tricks to get data from any CHI-custom use of EAD - you
 * should extend this class for that.
 * If there is no language, it does set the language of the description to English.
 * makes use of icaatom.properties with format: part/of/path/=attribute
 *
 * @author linda
 * @author ben
 */
public class EadHandler extends SaxXmlHandler {

    private static final Logger logger = LoggerFactory
            .getLogger(EadHandler.class);
    protected final List<DocumentaryUnit>[] children = new ArrayList[12];
    protected final Stack<String> scopeIds = new Stack<String>();
    // Pattern for EAD nodes that represent a child item
<<<<<<< HEAD
    protected Pattern childItemPattern = Pattern.compile("^/*c(?:\\d*)$");
    
=======
    private final static Pattern childItemPattern = Pattern.compile("^/*c(?:\\d*)$");

    // Constants for elements we need to watch for.
    private final static String ARCHDESC = "archdesc";
    private final static String DID = "did";

>>>>>>> 7888131f
    /**
     * Default language to use in units without language
     */
    protected String defaultLanguage = "eng";
    
    /**
     * EAD identifier as found in `<eadid>` in the currently handled EAD file
     */
    private String eadId;

    /**
     * Set a custom resolver so EAD DTDs are never looked up online.
     */
    @Override
    public org.xml.sax.InputSource resolveEntity(String publicId, String systemId)
            throws org.xml.sax.SAXException, java.io.IOException {
        // This is the equivalent of returning a null dtd.
        return new org.xml.sax.InputSource(new java.io.StringReader(""));
    }

    /**
     * Create an EadHandler using some importer. The default mapping of paths to node properties is used.
     * 
     * @param importer
     */
    @SuppressWarnings("unchecked")
    public EadHandler(AbstractImporter<Map<String, Object>> importer) {
        this(importer, new XmlImportProperties("icaatom.properties"));
    }

    /**
     * Create an EadHandler using some importer, and a mapping of paths to node properties.
     * 
     * @param importer
     * @param xmlImportProperties
     */
    public EadHandler(AbstractImporter<Map<String, Object>> importer,
            XmlImportProperties xmlImportProperties) {
        super(importer, xmlImportProperties);
        children[depth] = Lists.newArrayList();
    }

    @Override
    public void startElement(String uri, String localName, String qName, Attributes attributes) throws SAXException {
        super.startElement(uri, localName, qName, attributes);

        if (isUnitDelimiter(qName)) { //a new DocumentaryUnit should be created
            children[depth] = Lists.newArrayList();
        }
    }

    protected List<String> pathIds() {
        if (scopeIds.isEmpty()) {
            return scopeIds;
        } else {
            List<String> path = Lists.newArrayList();
            for (int i = 0; i < scopeIds.size() - 1; i++) {
                path.add(scopeIds.get(i));
            }
            return path;
        }

    }

    private String getCurrentTopIdentifier() {
        Object current = currentGraphPath.peek().get(OBJECT_IDENTIFIER);
        if (current instanceof List<?>) {
            return (String) ((List) current).get(0);
        } else {
            return (String) current;
        }
    }

    /**
	 * Called when the XML parser encounters an end tag. This is tuned for EAD files, which come in many flavours.
	 * 
	 * Certain elements represent subcollections, for which we create new nodes (here, we create representative Maps for nodes).
	 * Many EAD producers use the standard in their own special way, so this method calls generalised methods to filter, get data 
	 * in the right place and reformat. 
	 * If a collection of EAD files need special treatment to get specific data in the right place, you only need to override the 
	 * other methods (in order: extractIdentifier, extractTitle, extractDate). 
	 */
    @Override
    public void endElement(String uri, String localName, String qName) throws SAXException {
        //the child closes, add the new DocUnit to the list, establish some relations
        super.endElement(uri, localName, qName);
        
    	// If this is the <eadid> element, store its content
//    	logger.debug("localName: " + localName + ", qName: " + qName);
    	if (localName.equals("eadid") || qName.equals("eadid")) {
    		eadId = (String) currentGraphPath.peek().get("eadId");
    		logger.debug("Found <eadid>: "+ eadId);
    	}

        // FIXME: We need to add the 'parent' identifier to the ID stack
        // so that graph path IDs are created correctly. This currently
        // assumes there's a 'did' element from which we extract this
        // identifier.
        if (qName.equals(DID)) {
            extractIdentifier(currentGraphPath.peek());
            String topId = getCurrentTopIdentifier();
            scopeIds.push(topId);
            logger.debug("Current id path: " + scopeIds);
        }

        if (needToCreateSubNode(qName)) {
            Map<String, Object> currentGraph = currentGraphPath.pop();

            if (isUnitDelimiter(qName)) {
                try {
                    //add any mandatory fields not yet there:
                    // First: identifier(s),
                    extractIdentifier(currentGraph);

                    // Second: title
                    extractTitle(currentGraph);
                    
//                    extractEadLanguage(currentGraph);
                    

                    useDefaultLanguage(currentGraph);
                    extractDate(currentGraph);

                    DocumentaryUnit current = (DocumentaryUnit) importer.importItem(currentGraph, pathIds());
                    logger.debug("importer used: " + importer.getClass());
                    if (depth > 0) { // if not on root level
                        children[depth - 1].add(current); // add child to parent offspring
                        // set the parent child relationships by hand
                        // as we don't have the parent Documentary unit yet.
                        // only when closing a DocUnit, one can set the relationship to its children,
                        // but not its parent, as that has not yet been closed.
                        for (DocumentaryUnit child : children[depth]) {
                            if (child != null) {
                                current.addChild(child);
                                child.setPermissionScope(current);
                            }
                        }
                    }
                } catch (ValidationError ex) {
                    logger.error("caught validation error: " + ex.getMessage());
                } finally {
                    depth--;
                    scopeIds.pop();
                }
            } else {
                putSubGraphInCurrentGraph(getImportantPath(currentPath), currentGraph);
                depth--;
            }
        }

        currentPath.pop();
    }
    
    /**
     * Get the EAD identifier of the EAD being imported
     * @return the <code><eadid></code> or null if it was not parsed yet or empty
     */
    protected String getEadId() {
    	return eadId;
    }

    /**
     * Handler-specific code for extraction or generation of description languages.
	 * Default method is empty; override when necessary.
     * @param currentGraph
     */
    protected void extractEadLanguage(Map<String, Object> currentGraph) {
		// TODO Auto-generated method stub
		
	}

	/**
     * Checks given currentGraph for a language and sets a default language code
     * for the description if no language is found.
     *
     * @param currentGraph Data at the current node level
     */
    protected void useDefaultLanguage(Map<String, Object> currentGraph) {
        useDefaultLanguage(currentGraph, getDefaultLanguage());
    }

    /**
     * Checks given currentGraph for a language and sets a default language code
     * for the description if no language is found.
     *
     * @param currentGraph    Data at the current node level
     * @param defaultLanguage Language code to use as default
     */
    protected void useDefaultLanguage(Map<String, Object> currentGraph, String defaultLanguage) {

        if (!currentGraph.containsKey(Ontology.LANGUAGE_OF_DESCRIPTION)) {
            logger.debug("Using default language code: " + defaultLanguage);
            currentGraph.put(Ontology.LANGUAGE_OF_DESCRIPTION, defaultLanguage);
        }
    }

    protected String getDefaultLanguage() {
        return defaultLanguage;
    }

    /**
     * Handler-specific code for extraction or generation of unit titles.
     * Default method is empty; override when necessary.
     *
     * @param currentGraph Data at the current node level
     */
    protected void extractTitle(Map<String, Object> currentGraph) {

    }

    /**
     * Handler-specific code for extraction or generation of unit dates.
     * Default method is empty; override when necessary.
     *
     * @param currentGraph Data at the current node level
     */
    protected void extractDate(Map<String, Object> currentGraph) {

    }

    /**
     * Handler-specific code for extraction or generation of unit IDs.
     * Default method is empty; override when necessary.
     *
     * @param currentGraph Data at the current node level
     */
    protected void extractIdentifier(Map<String, Object> currentGraph) {

    }

    /**
     * Helper method to add identifiers to the list of other identifiers.
     * The property named Ontology.OTHER_IDENTIFIERS (i.e. "otherIdentifiers")
     * is always an ArrayList of Strings.
     *
     * @param currentGraph    the node representation to add the otherIdentifier to
     * @param otherIdentifier the alternative identifier to add
     */
    protected void addOtherIdentifier(Map<String, Object> currentGraph, String otherIdentifier) {
        if (currentGraph.containsKey(Ontology.OTHER_IDENTIFIERS)) {
            logger.debug("adding alternative id: " + otherIdentifier);
            Object oids = currentGraph.get(Ontology.OTHER_IDENTIFIERS);
            if (oids != null && oids instanceof ArrayList<?>) {
                ((ArrayList<String>) oids).add(otherIdentifier);
            	logger.debug("alternative ID added");
            }
        } else {
            logger.debug("adding first alt id: " + otherIdentifier);
            ArrayList<String> oids = new ArrayList<String>();
            oids.add(otherIdentifier);
            currentGraph.put(Ontology.OTHER_IDENTIFIERS, oids);
        }
    }

    @Override
    protected boolean needToCreateSubNode(String qName) {
        //child or parent unit:
        boolean need = isUnitDelimiter(qName);
        //controlAccess 
        String path = getImportantPath(currentPath);
        if (path != null) {
            need = need || path.endsWith("Access");
        }
        return need;
    }

    @Override
    protected List<String> getSchemas() {
        List<String> schemas = new ArrayList<String>();
        schemas.add("xlink.xsd");
        schemas.add("ead.xsd");
        return schemas;
    }

    /**
     * Determine if the element represents a unit delimiter
     *
     * @param elementName The XML element name
     * @return Whether or not we're moved to a new item
     */
    protected static boolean isUnitDelimiter(String elementName) {
        return childItemPattern.matcher(elementName).matches() || elementName.equals(ARCHDESC);
    }
}<|MERGE_RESOLUTION|>--- conflicted
+++ resolved
@@ -34,17 +34,12 @@
     protected final List<DocumentaryUnit>[] children = new ArrayList[12];
     protected final Stack<String> scopeIds = new Stack<String>();
     // Pattern for EAD nodes that represent a child item
-<<<<<<< HEAD
-    protected Pattern childItemPattern = Pattern.compile("^/*c(?:\\d*)$");
-    
-=======
     private final static Pattern childItemPattern = Pattern.compile("^/*c(?:\\d*)$");
 
     // Constants for elements we need to watch for.
     private final static String ARCHDESC = "archdesc";
     private final static String DID = "did";
 
->>>>>>> 7888131f
     /**
      * Default language to use in units without language
      */
