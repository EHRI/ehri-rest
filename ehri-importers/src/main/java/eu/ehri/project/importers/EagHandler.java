/*
 * To change this template, choose Tools | Templates
 * and open the template in the editor.
 */
package eu.ehri.project.importers;

<<<<<<< HEAD
import eu.ehri.project.importers.properties.XmlImportProperties;
import com.tinkerpop.frames.VertexFrame;
=======
>>>>>>> cc031e63
import eu.ehri.project.exceptions.ValidationError;
import eu.ehri.project.models.MaintenanceEvent;
import eu.ehri.project.models.base.Description;
import java.util.ArrayList;
import java.util.HashMap;
import java.util.List;
import java.util.Map;

import eu.ehri.project.models.base.Frame;
import org.slf4j.Logger;
import org.slf4j.LoggerFactory;
import org.xml.sax.SAXException;

/**
 *
 * to be used in conjunction with EagImporter
 *
 * @author linda
 */
public class EagHandler extends SaxXmlHandler {

    Map<String, Class<? extends Frame>> possibleSubnodes;
    private static final Logger logger = LoggerFactory.getLogger(EagHandler.class);

    public EagHandler(AbstractImporter<Map<String, Object>> importer) {
<<<<<<< HEAD
        super(importer, new XmlImportProperties("eag.properties"));
        possibleSubnodes = new HashMap<String, Class<? extends VertexFrame>>();
=======
        super(importer, new PropertiesConfig("eag.properties"));
        possibleSubnodes = new HashMap<String, Class<? extends Frame>>();
>>>>>>> cc031e63
        possibleSubnodes.put("maintenanceEvent", MaintenanceEvent.class);
    }

    @Override
    protected boolean needToCreateSubNode(String qName) {
        return possibleSubnodes.containsKey(getImportantPath(currentPath));
    }

    @Override
    public void endElement(String uri, String localName, String qName) throws SAXException {
        //if a subnode is ended, add it to the super-supergraph
        super.endElement(uri, localName, qName);

        if (needToCreateSubNode(qName)) {
            logger.debug("endElement: " + qName);

            logger.debug("just before popping: " + depth + "-" + getImportantPath(currentPath) + "-" + qName);
            Map<String, Object> currentGraph = currentGraphPath.pop();
            putSubGraphInCurrentGraph(getImportantPath(currentPath), currentGraph);
//            currentGraphPath.pop();
            depth--;
        }
        
        currentPath.pop();
        //an EAG file consists of only 1 element, so if we're back at the root, we're done
        if (currentPath.isEmpty()) {
            try {
                logger.debug("depth close " + depth + " " + qName);
                //TODO: add any mandatory fields not yet there:
                if (!currentGraphPath.peek().containsKey("objectIdentifier")) {
                    logger.warn("no objectIdentifier found");
                    putPropertyInCurrentGraph("objectIdentifier", "id");
                }
                if (!currentGraphPath.peek().containsKey("typeOfEntity")) {
                    putPropertyInCurrentGraph("typeOfEntity", "organisation");
                }
                if (!currentGraphPath.peek().containsKey(Description.NAME)) {
                    logger.debug("no " + Description.NAME + " found");
                    putPropertyInCurrentGraph(Description.NAME, "title");
                }
                if (!currentGraphPath.peek().containsKey(Description.LANGUAGE_CODE)) {
                    logger.debug("no " + Description.LANGUAGE_CODE + " found");
                    putPropertyInCurrentGraph(Description.LANGUAGE_CODE, "en");
                }
                importer.importItem(currentGraphPath.pop(), depth);

            } catch (ValidationError ex) {
                logger.error(ex.getMessage());
            }
        }
    }
        @Override
    protected List<String> getSchemas() {
        List<String> schemas = new ArrayList<String>();
        schemas.add("eag.xsd");
        return schemas;
    }

}<|MERGE_RESOLUTION|>--- conflicted
+++ resolved
@@ -4,11 +4,7 @@
  */
 package eu.ehri.project.importers;
 
-<<<<<<< HEAD
 import eu.ehri.project.importers.properties.XmlImportProperties;
-import com.tinkerpop.frames.VertexFrame;
-=======
->>>>>>> cc031e63
 import eu.ehri.project.exceptions.ValidationError;
 import eu.ehri.project.models.MaintenanceEvent;
 import eu.ehri.project.models.base.Description;
@@ -34,13 +30,9 @@
     private static final Logger logger = LoggerFactory.getLogger(EagHandler.class);
 
     public EagHandler(AbstractImporter<Map<String, Object>> importer) {
-<<<<<<< HEAD
+
         super(importer, new XmlImportProperties("eag.properties"));
-        possibleSubnodes = new HashMap<String, Class<? extends VertexFrame>>();
-=======
-        super(importer, new PropertiesConfig("eag.properties"));
         possibleSubnodes = new HashMap<String, Class<? extends Frame>>();
->>>>>>> cc031e63
         possibleSubnodes.put("maintenanceEvent", MaintenanceEvent.class);
     }
 
