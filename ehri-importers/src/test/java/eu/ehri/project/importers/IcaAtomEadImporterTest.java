/*
 * To change this template, choose Tools | Templates
 * and open the template in the editor.
 */
package eu.ehri.project.importers;

import com.tinkerpop.blueprints.Vertex;
import eu.ehri.project.models.Repository;
import eu.ehri.project.models.DocumentaryUnit;
import eu.ehri.project.models.base.AccessibleEntity;
import eu.ehri.project.models.base.IdentifiableEntity;
import eu.ehri.project.models.events.SystemEvent;

import java.io.InputStream;
import java.util.List;
import static org.junit.Assert.*;
import org.junit.Test;
import org.slf4j.Logger;
import org.slf4j.LoggerFactory;

/**
 *
 * @author linda
 */
public class IcaAtomEadImporterTest extends AbstractImporterTest{
    private static final Logger logger = LoggerFactory.getLogger(IcaAtomEadImporterTest.class);
       protected final String SINGLE_EAD = "hierarchical-ead.xml";
    // Depends on fixtures
    protected final String TEST_REPO = "r1";
    // Depends on hierarchical-ead.xml
    protected final String FONDS_LEVEL = "Ctop level fonds";
    protected final String SUBFONDS_LEVEL = "C00001";
    protected final String C2 = "C00002";
    protected final String C2_1 = "C00002-1";
    protected final String C2_2 = "C00002-2";

    @Test
    public void testImportItemsT() throws Exception {

         Repository agent = manager.getFrame(TEST_REPO, Repository.class);
        final String logMessage = "Importing a single EAD";

        int count = getNodeCount(graph);
        InputStream ios = ClassLoader.getSystemResourceAsStream(SINGLE_EAD);
        ImportLog log = new SaxImportManager(graph, agent, validUser, IcaAtomEadImporter.class, IcaAtomEadHandler.class).setTolerant(Boolean.TRUE).importFile(ios, logMessage);

        // How many new nodes will have been created? We should have
        // - 5 more DocumentaryUnits
       	// - 5 more DocumentDescription
	// - 1 more DatePeriod
        // - 2 more UnknownProperties
<<<<<<< HEAD
        // - 1 more creatorAccess relation
	// - 6 more import Event links (5 for every Unit, 1 for the User)
=======
        // - 1 UndeterminedRelationship, from origination/name
	// - 6 more import Event links (4 for every Unit, 1 for the User)
>>>>>>> 039b3ac0
        // - 1 more import Event
        assertEquals(count + 21, getNodeCount(graph));

        Iterable<Vertex> docs = graph.getVertices(IdentifiableEntity.IDENTIFIER_KEY,
                FONDS_LEVEL);
        assertTrue(docs.iterator().hasNext());
        DocumentaryUnit fonds_unit = graph.frame(
                getVertexByIdentifier(graph,FONDS_LEVEL),
                DocumentaryUnit.class);
//printGraph(graph);
        // check the child items
        DocumentaryUnit c1 = graph.frame(
                getVertexByIdentifier(graph,SUBFONDS_LEVEL),
                DocumentaryUnit.class);
        DocumentaryUnit c2 = graph.frame(
                getVertexByIdentifier(graph,C2),
                DocumentaryUnit.class);
        DocumentaryUnit c2_1 = graph.frame(
                getVertexByIdentifier(graph,C2_1),
                DocumentaryUnit.class);
        DocumentaryUnit c2_2 = graph.frame(
                getVertexByIdentifier(graph,C2_2),
                DocumentaryUnit.class);

        // Ensure that the first child's parent is unit
        assertEquals(c1, c2.getParent());

        // Ensure the grandkids parents is c1
        assertEquals(c2, c2_1.getParent());
        assertEquals(c2, c2_2.getParent());

        // Ensure unit the the grandparent of cc1
        List<DocumentaryUnit> ancestors = toList(c2_1.getAncestors());
        assertEquals(fonds_unit, ancestors.get(ancestors.size() - 1));

        // Ensure the import action has the right number of subjects.
//        Iterable<Action> actions = unit.getHistory();
        // Check we've created 4 items
        assertEquals(5, log.getCreated());
        assertTrue(log.getAction() instanceof SystemEvent);
        assertEquals(logMessage, log.getAction().getLogMessage());


        List<AccessibleEntity> subjects = toList(log.getAction().getSubjects());
        for(AccessibleEntity subject  : subjects)
            logger.info("identifier: " + subject.getId());
        
        assertEquals(5, subjects.size());
        assertEquals(log.getSuccessful(), subjects.size());
    }

   
}<|MERGE_RESOLUTION|>--- conflicted
+++ resolved
@@ -49,13 +49,8 @@
        	// - 5 more DocumentDescription
 	// - 1 more DatePeriod
         // - 2 more UnknownProperties
-<<<<<<< HEAD
-        // - 1 more creatorAccess relation
-	// - 6 more import Event links (5 for every Unit, 1 for the User)
-=======
         // - 1 UndeterminedRelationship, from origination/name
 	// - 6 more import Event links (4 for every Unit, 1 for the User)
->>>>>>> 039b3ac0
         // - 1 more import Event
         assertEquals(count + 21, getNodeCount(graph));
 
@@ -65,7 +60,7 @@
         DocumentaryUnit fonds_unit = graph.frame(
                 getVertexByIdentifier(graph,FONDS_LEVEL),
                 DocumentaryUnit.class);
-//printGraph(graph);
+
         // check the child items
         DocumentaryUnit c1 = graph.frame(
                 getVertexByIdentifier(graph,SUBFONDS_LEVEL),
