--- conflicted
+++ resolved
@@ -63,13 +63,9 @@
                 getVertexByIdentifier(graph,ARCHDESC),
                 DocumentaryUnit.class);
 
-        // Test ID generation and hierarchy
-<<<<<<< HEAD
-        assertEquals("nl-r1-ns_1", archdesc.getId());
-=======
-        assertEquals("nl-r1-ns-1", archUnit.getId());
+        // Test ID generation andhierarchy
+        assertEquals("nl-r1-ns_1", archUnit.getId());
         assertTrue(archUnit.asVertex().getPropertyKeys().contains(Ontology.OTHER_IDENTIFIERS));
->>>>>>> ba4b6ec5
 
         assertNull(archUnit.getParent());
         assertEquals(agent, archUnit.getRepository());
