--- conflicted
+++ resolved
@@ -37,173 +37,6 @@
  * 
  */
 public class EhriNeo4jPluginRestClientTest {
-<<<<<<< HEAD
-	private static final Logger logger = LoggerFactory.getLogger(EhriNeo4jPluginRestClientTest.class);
-
-	final String baseUri = "http://localhost:7474";
-	final String pluginEntryPointUri = baseUri + "/db/data/ext/EhriNeo4jPlugin";
-
-	@Test
-	public void createInitialAdmin() throws Exception
-	{
-		final String vertexUri = pluginEntryPointUri+"/graphdb/createIndexedVertex";
-		final String vertexIndexUri = pluginEntryPointUri+"/graphdb/getOrCreateVertexIndex";
-		final String edgeUri = pluginEntryPointUri+"/graphdb/createIndexedEdge";
-		final String edgeIndexUri = pluginEntryPointUri+"/graphdb/getOrCreateEdgeIndex";
-		
-		Client client = Client.create();
-
-		// create an admin group vertex
-		WebResource vetrexIndexResource = client.resource(vertexIndexUri);
-		ClientResponse response = vetrexIndexResource.accept( MediaType.APPLICATION_JSON  )
-				.type( MediaType.APPLICATION_JSON  )
-		        .entity( "{\"index\":\"group\", \"parameters\": {}}" )
-		        .post( ClientResponse.class );
-		assertEquals(Response.Status.OK.getStatusCode(), response.getStatus());				
-		WebResource vertexResource = client.resource(vertexUri);
-		response = vertexResource.accept( MediaType.APPLICATION_JSON  )
-				.type( MediaType.APPLICATION_JSON  )
-		        .entity( "{\"index\":\"group\", \"data\": {\"name\": \"admin\", \"isA\": \"group\"}}" )
-		        .post( ClientResponse.class );
-		assertEquals(Response.Status.OK.getStatusCode(), response.getStatus());
-		Long groupId = getIdFromResponseString(response.getEntity(String.class));
-		
-		// create an admin userProfile vertex
-		vetrexIndexResource = client.resource(vertexIndexUri);
-		response = vetrexIndexResource.accept( MediaType.APPLICATION_JSON  )
-				.type( MediaType.APPLICATION_JSON  )
-		        .entity( "{\"index\":\"userProfile\", \"parameters\": {}}" )
-		        .post( ClientResponse.class );
-		assertEquals(Response.Status.OK.getStatusCode(), response.getStatus());
-		response = vertexResource.accept( MediaType.APPLICATION_JSON  )
-				.type( MediaType.APPLICATION_JSON  )
-		        .entity( "{\"index\":\"userProfile\", \"data\": {\"userId\": 0, \"name\": \"admin\", \"isA\": \"userProfile\"}}" )
-		        .post( ClientResponse.class );
-		assertEquals(Response.Status.OK.getStatusCode(), response.getStatus());
-		Long userProfileId = getIdFromResponseString(response.getEntity(String.class));
-
-		// TODO log instead of sys.out
-		System.out.println("Admin user id: " + userProfileId);
-
-		// create a belongsTo edge from user to group
-		WebResource edgeIndexResource = client.resource(edgeIndexUri);
-		response = edgeIndexResource.accept( MediaType.APPLICATION_JSON  )
-				.type( MediaType.APPLICATION_JSON  )
-		        .entity( "{\"index\":\"belongsTo\", \"parameters\": {}}" )
-		        .post( ClientResponse.class );
-		assertEquals(Response.Status.OK.getStatusCode(), response.getStatus());
-		WebResource edgeResource = client.resource(edgeUri);
-		response = edgeResource.accept( MediaType.APPLICATION_JSON  )
-				.type( MediaType.APPLICATION_JSON  )
-		        .entity( "{\"index\":\"belongsTo\"" +
-		        		", \"outV\": "  + userProfileId  + 
-		        		", \"inV\": "  + groupId  + 
-		        		", \"typeLabel\": \"belongsTo\" , \"data\": {}}" )
-		        .post( ClientResponse.class );
-		assertEquals(Response.Status.OK.getStatusCode(), response.getStatus());
-	}
-
-	/**
-	 * 
-	 * @param responseStr
-	 * @return
-	 */
-	private Long getIdFromResponseString(String responseStr)
-	{
-		// Using regexp to get the id from the string
-		// Note; could do json parsing, if needed
-		// ObjectMapper mapper = new ObjectMapper();
-		// JsonNode jsonResp = mapper.readTree(response.getEntity(String.class));
-
-		Long id = null;
-		
-		logger.debug("getting id from string: " + "\"" + responseStr + "\"");
-		
-		// for example get 1234 from ""v[1234]""
-		// Note that then string is quoted
-		Pattern p = Pattern.compile("\\\"v\\[(\\d+)\\]\\\"");
-		Matcher m = p.matcher(responseStr);
-		if (m.matches())
-		{
-			String idStr = m.group(1);
-			id = Long.parseLong(idStr);
-		}
-		
-		return id;
-	}
-	
-	/** 
-	 * Test creation of an indexed Vertex (via the plugin)
-	 * 
-	 * Example with curl:
-	 * curl -X POST -H "Content-type: application/json" 
-	 *   http://localhost:7474/db/data/ext/EhriNeo4jPlugin/graphdb/createIndexedVertex 
-	 *   -d '{"index":"test", "data": {"name": "Test1"}}'
-	 */
-	@Test
-	public void testCreateIndexedVertex()
-	{
-		System.out.println ("Using neo4jPlugin RESTfull interface from Java");
-		final String entryPointUri = pluginEntryPointUri+"/graphdb/createIndexedVertex";
-		
-		Client client = Client.create();
-		WebResource resource = client.resource(entryPointUri);
-		
-		ClientResponse response = resource.accept( MediaType.APPLICATION_JSON  )
-				.type( MediaType.APPLICATION_JSON  )
-		        .entity( "{\"index\":\"test\", \"data\": {\"name\": \"Test1\"}}" )
-		        .post( ClientResponse.class );
-		
-		assertEquals(Response.Status.OK.getStatusCode(), response.getStatus());
-		
-		// lets test a request with missing input parameters
-		response = resource.accept( MediaType.APPLICATION_JSON  )
-					.type( MediaType.APPLICATION_JSON  )
-			        .entity( "{}" )
-			        .post( ClientResponse.class );
-		// Unsuccessful bad request, or at least not OK ?
-		assertFalse(response.getStatus() == Response.Status.OK.getStatusCode());
-		
-		// TODO logging
-		System.out.println( String.format(
-		        "POST to [%s], status code [%d]",
-		        entryPointUri, response.getStatus()) );
-		System.out.println(response.getEntity(String.class));
-	
-		response.close();
-	}
-
-	/*** TODO more tests ***/
-
-	/**
-	 * Using neo4j RESTfull interface from Java, 
-	 * just to see that existing REST works without the plugin
-	 */
-	@Test
-	public void testCreateByNeo4j()
-	{
-		final String nodeEntryPointUri = baseUri + "/db/data/node";
-		//System.out.println ("Using neo4j RESTfull interface from Java");
-		
-		// Instantiate Jersey's Client class
-		Client client = Client.create(); // why not with new?	
-		WebResource resource = client.resource(nodeEntryPointUri);
-		
-		// this is a create on the Neo4j REST API
-		// POST {} to the node entry point URI
-		ClientResponse response = resource.accept( MediaType.APPLICATION_JSON  )
-				.type( MediaType.APPLICATION_JSON  )
-		        .entity( "{}" )
-		        .post( ClientResponse.class );
-		
-		//final URI location = response.getLocation();
-		//System.out.println( String.format(
-		//        "POST to [%s], status code [%d], location header [%s]",
-		//        nodeEntryPointUri, response.getStatus(), location.toString() ) );
-	
-		response.close();
-	}
-=======
     private static final Logger logger = LoggerFactory
             .getLogger(EhriNeo4jPluginRestClientTest.class);
 
@@ -389,6 +222,4 @@
 
         response.close();
     }
->>>>>>> e0923eda
-
 }