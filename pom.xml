--- conflicted
+++ resolved
@@ -26,15 +26,10 @@
 		</dependencies>
 	</dependencyManagement>
 	<properties>
-<<<<<<< HEAD
 	<neo4j-version>1.9.M05</neo4j-version>
 	<tinkerpop-version>2.2.0</tinkerpop-version>
 
-=======
-		<neo4j-version>1.9.M04</neo4j-version>
-		<tinkerpop-version>2.2.0</tinkerpop-version>
->>>>>>> d09ec5e4
-		<!-- The directory where the yWorks doclet (for uml schema's in javadoc) 
+		<!-- The directory where the yWorks doclet (for uml schema's in javadoc)
 			is installed HOWEVER, we need to hardcode it into the profile in the missing 
 			and exists elements! -->
 		<yid>/Users/paulboon/Documents/Development/yworks-uml-doclet-3.0_02-jdk1.5</yid>
