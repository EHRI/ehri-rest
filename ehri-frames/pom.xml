<?xml version='1.0' encoding='UTF-8'?>
<project
        xsi:schemaLocation="http://maven.apache.org/POM/4.0.0 http://maven.apache.org/xsd/maven-4.0.0.xsd"
        xmlns:xsi="http://www.w3.org/2001/XMLSchema-instance" xmlns="http://maven.apache.org/POM/4.0.0">
    <modelVersion>4.0.0</modelVersion>
    <parent>
        <groupId>ehri-project</groupId>
        <artifactId>ehri-data</artifactId>
        <version>1.0</version>
    </parent>
    <artifactId>ehri-frames</artifactId>
    <packaging>jar</packaging>
    <description>ehri-frames</description>
    <version>0.1-SNAPSHOT</version>
    <name>ehri-frames</name>
    <organization>
        <name>EHRI</name>
    </organization>
    
	<properties>
		<project.build.sourceEncoding>UTF-8</project.build.sourceEncoding>
	</properties>
    
    <build>

        <!-- Copy messages_*.properties files from the source tree. These are
        typically used for externalized i18n strings. -->
        <resources>
            <resource>
                <directory>src/main/java</directory>
                <includes>
                    <include>**/*.properties</include>
                    <include>**/*.xml</include>
                </includes>
            </resource>
            <!--  Copy logback config: FIXME: Shouldn't this happen automatically? -->
            <resource>
                <directory>src/main/resources</directory>
                <includes>
                    <include>**/*.xml</include>
                    <include>**/*.xslt</include>
                </includes>
            </resource>
        </resources>
        <testResources>
            <testResource>
                <directory>${project.basedir}/src/test/resources/fixtures</directory>
            </testResource>
            <!--  Copy logback config: FIXME: Shouldn't this happen automatically? -->
            <testResource>
                <directory>src/test/resources</directory>
                <includes>
                    <include>**/*.xml</include>
                </includes>
            </testResource>
        </testResources>
        <plugins>
        
 			<!--  use surefire instead of maven-jar-plugin 2.2
 			      surfire plugin worked better with eclipse 
<<<<<<< HEAD
 			      also used by ehri-importers project-->
=======
                  also used by ehri-importers project -->
>>>>>>> 4091b275
            <plugin>
                <groupId>org.apache.maven.plugins</groupId>
                <artifactId>maven-jar-plugin</artifactId>
                <version>2.2</version>
                <executions>
                    <execution>
                        <goals>
                            <goal>test-jar</goal>
                        </goals>
                    </execution>
                </executions>
            </plugin>
<<<<<<< HEAD
			
=======
>>>>>>> 4091b275
			<plugin>
				<groupId>org.apache.maven.plugins</groupId>
				<artifactId>maven-surefire-plugin</artifactId>
				<version>2.12.3</version>
				<configuration>
					<excludes>
					</excludes>
				</configuration>
			</plugin>
			             
        </plugins>
    </build>
    <dependencies>
        <!-- date time -->
        <dependency>
            <groupId>joda-time</groupId>
            <artifactId>joda-time</artifactId>
            <version>2.1</version>
        </dependency>
        <!-- logging -->
        <dependency>
            <groupId>ch.qos.logback</groupId>
            <artifactId>logback-classic</artifactId>
            <version>1.0.0</version>
        </dependency>
        <dependency>
            <groupId>org.slf4j</groupId>
            <artifactId>slf4j-api</artifactId>
            <version>1.7.2</version>
        </dependency>

        <dependency>
            <groupId>com.tinkerpop</groupId>
            <artifactId>frames</artifactId>
            <version>${tinkerpop-version}</version>
            <scope>compile</scope>
        </dependency>
        <dependency>
            <groupId>com.tinkerpop.blueprints</groupId>
            <artifactId>blueprints-neo4j-graph</artifactId>
            <version>${tinkerpop-version}</version>
            <scope>compile</scope>
            <exclusions>
                <exclusion>
                    <artifactId>log4j</artifactId>
                    <groupId>log4j</groupId>
                </exclusion>
            </exclusions>
        </dependency>
        <dependency>
            <groupId>org.neo4j</groupId>
            <artifactId>neo4j</artifactId>
            <version>${neo4j-version}</version>
        </dependency>
        <dependency>
            <groupId>org.neo4j</groupId>
            <artifactId>neo4j-kernel</artifactId>
            <version>${neo4j-version}</version>
            <type>test-jar</type>
            <classifier>tests</classifier>
            <scope>test</scope>
        </dependency>
        <dependency>
            <groupId>com.tinkerpop.gremlin</groupId>
            <artifactId>gremlin-java</artifactId>
            <version>${tinkerpop-version}</version>
        </dependency>
        <dependency>
            <groupId>com.google.guava</groupId>
            <artifactId>guava</artifactId>
            <version>12.0</version>
        </dependency>
        <!-- NB: Using ancient version of commons lang because it's
            currently standard on Neo4j -->
        <dependency>
            <groupId>commons-lang</groupId>
            <artifactId>commons-lang</artifactId>
            <version>2.4</version>
        </dependency>
        <dependency>
            <groupId>junit</groupId>
            <artifactId>junit</artifactId>
            <scope>test</scope>
        </dependency>
        <dependency>
            <groupId>org.codehaus.jackson</groupId>
            <artifactId>jackson-jaxrs</artifactId>
            <version>1.9.9</version>
        </dependency>
        <dependency>
            <groupId>org.yaml</groupId>
            <artifactId>snakeyaml</artifactId>
            <version>1.11</version>
        </dependency>
        <dependency>
            <groupId>ehri-project</groupId>
            <artifactId>ehri-definitions</artifactId>
            <version>1.0</version>
        </dependency>
    </dependencies>
    <repositories>
        <repository>
            <id>Neo4jMaven2releaserepository</id>
            <name>Neo4j Maven 2 release repository</name>
            <url>http://m2.neo4j.org/releases/</url>
            <layout>default</layout>
        </repository>
        <repository>
            <id>sonatype-nexus-snapshots</id>
            <name>Sonatype Nexus Snapshots</name>
            <url>https://oss.sonatype.org/content/repositories/snapshots</url>
        </repository>
        <repository>
            <id>Sonatype-public</id>
            <name>SnakeYAML repository</name>
            <url>http://oss.sonatype.org/content/groups/public/</url>
        </repository>
    </repositories>
</project><|MERGE_RESOLUTION|>--- conflicted
+++ resolved
@@ -58,11 +58,7 @@
         
  			<!--  use surefire instead of maven-jar-plugin 2.2
  			      surfire plugin worked better with eclipse 
-<<<<<<< HEAD
  			      also used by ehri-importers project-->
-=======
-                  also used by ehri-importers project -->
->>>>>>> 4091b275
             <plugin>
                 <groupId>org.apache.maven.plugins</groupId>
                 <artifactId>maven-jar-plugin</artifactId>
@@ -75,10 +71,6 @@
                     </execution>
                 </executions>
             </plugin>
-<<<<<<< HEAD
-			
-=======
->>>>>>> 4091b275
 			<plugin>
 				<groupId>org.apache.maven.plugins</groupId>
 				<artifactId>maven-surefire-plugin</artifactId>
