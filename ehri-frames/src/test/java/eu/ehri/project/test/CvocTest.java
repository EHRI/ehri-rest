package eu.ehri.project.test;

import static org.junit.Assert.assertEquals;
import static org.junit.Assert.assertFalse;
import static org.junit.Assert.assertNotNull;

import java.util.HashMap;
import java.util.LinkedList;
import java.util.Map;

import org.junit.Test;
import org.neo4j.graphdb.Transaction;

import com.tinkerpop.blueprints.TransactionalGraph.Conclusion;
import com.tinkerpop.blueprints.Vertex;

import eu.ehri.project.definitions.Entities;
import eu.ehri.project.models.EntityClass;
import eu.ehri.project.models.UserProfile;
import eu.ehri.project.models.base.AccessibleEntity;
import eu.ehri.project.models.base.Description;
import eu.ehri.project.models.cvoc.Concept;
import eu.ehri.project.models.cvoc.ConceptDescription;
import eu.ehri.project.models.cvoc.Vocabulary;
import eu.ehri.project.persistance.Bundle;
import eu.ehri.project.persistance.BundleDAO;
import eu.ehri.project.views.Crud;
import eu.ehri.project.views.impl.CrudViews;

public class CvocTest extends ModelTestBase {

    /**
     * Just play a bit with a small 'graph' of concepts.
     * 
     * NOTE: Better wait for the improved testing 'fixture' before doing
     * extensive testing on Concepts
     * 
     * @throws Exception
     */
    @SuppressWarnings("serial")
    @Test
    public void testConceptHierarchy() throws Exception {
        // Fruit, Apples and Bananas etc.

        Map<String, Object> data = new HashMap<String, Object>() {
            {
                put(AccessibleEntity.IDENTIFIER_KEY, "fruit");
            }
        };
        Vertex v_fruit = manager.createVertex("fruit_id",
                EntityClass.CVOC_CONCEPT, data);

        data = new HashMap<String, Object>() {
            {
                put(AccessibleEntity.IDENTIFIER_KEY, "apples");
            }
        };
        Vertex v_apples = manager.createVertex("applies_id",
                EntityClass.CVOC_CONCEPT, data);

        data = new HashMap<String, Object>() {
            {
                put(AccessibleEntity.IDENTIFIER_KEY, "bananas");
            }
        };
        Vertex v_bananas = manager.createVertex("bananas_id",
                EntityClass.CVOC_CONCEPT, data);

        data = new HashMap<String, Object>() {
            {
                put(AccessibleEntity.IDENTIFIER_KEY, "trees");
            }
        };
        Vertex v_trees = manager.createVertex("trees_id",
                EntityClass.CVOC_CONCEPT, data);

        // OK, so now we have fruit and more....
        // See if we can frame them
        Concept fruit = graph.frame(v_fruit, Concept.class);
        Concept apples = graph.frame(v_apples, Concept.class);
        Concept bananas = graph.frame(v_bananas, Concept.class);
        Concept trees = graph.frame(v_trees, Concept.class);

        // OK, framed, now construct relations etc.
        Transaction tx = graph.getBaseGraph().getRawGraph().beginTx();
        try {
            fruit.addNarrowerConcept(apples);
            fruit.addNarrowerConcept(bananas);
            tx.success();
        } catch (Exception e) {
            tx.failure();
        } finally {
            tx.finish();
        }

        // fruit should now be the broader concept
        assertEquals(fruit.getIdentifier(), apples.getBroaderConcepts()
                .iterator().next().getIdentifier());
        assertEquals(fruit.getIdentifier(), bananas.getBroaderConcepts()
                .iterator().next().getIdentifier());

        // make a relation to Trees concept
        tx = graph.getBaseGraph().getRawGraph().beginTx();
        try {
            apples.addRelatedConcept(trees);
            tx.success();
        } catch (Exception e) {
            tx.failure();
        } finally {
            tx.finish();
        }

        // is it symmetric?
        assertEquals(apples.getIdentifier(), trees.getRelatedByConcepts()
                .iterator().next().getIdentifier());

        // TODO test removal of a relation
    }

    private String TEST_LABEL_LANG = "en-US";

    // @formatter:off
    @SuppressWarnings("serial")
    protected Map<String, Object> getAppleTestBundle() {
        // Data structure representing a not-yet-created collection.
        // Using double-brace initialization to ease the pain.
        return new HashMap<String, Object>() {{
            put(Bundle.ID_KEY, null);
            put(Bundle.TYPE_KEY, Entities.CVOC_CONCEPT);
            put(Bundle.DATA_KEY, new HashMap<String, Object>() {{
                put(AccessibleEntity.IDENTIFIER_KEY, "apple");
            }});
            put(Bundle.REL_KEY, new HashMap<String, Object>() {{
                put("describes", new LinkedList<HashMap<String, Object>>() {{
                    add(new HashMap<String, Object>() {{
                        //put(Bundle.ID_KEY, "cvd1");
                        put(Bundle.TYPE_KEY, Entities.CVOC_CONCEPT_DESCRIPTION);
                        put(Bundle.DATA_KEY, new HashMap<String, Object>() {{
                            put(Description.LANGUAGE_CODE, TEST_LABEL_LANG);
<<<<<<< HEAD
                            // all properties must be there
                            put("altLabel", new String[]{"alt1","alt2"});
                            //put("altLabel", new String[]{});
=======
>>>>>>> 9425a519
                            put(ConceptDescription.PREFLABEL, "pref1");
                            // other properties are optional, but we put them in
                            put("altLabel", new String[]{"alt1","alt2"});
                            put(ConceptDescription.DEFINITION, new String[]{"def1"}); // allow multiple
                            put(ConceptDescription.SCOPENOTE, new String[]{"sn1"}); // allow multiple
                        }});
                    }});
                }});
            }});
        }};
    }
    // @formatter:on

    @Test
    public void testCreateConceptWithDescription() throws Exception {
        UserProfile validUser = manager.getFrame("mike", UserProfile.class);
        Crud<Concept> conceptViews = new CrudViews<Concept>(graph,
                Concept.class);
        Bundle bundle = Bundle.fromData(getAppleTestBundle());

        Concept concept = null;
        concept = conceptViews.create(bundle, validUser);
        graph.getBaseGraph().stopTransaction(Conclusion.SUCCESS);

<<<<<<< HEAD
        // Does the label have the correct properties
        assertNotNull(concept);

        // test for description
        Description description = concept.getDescriptions().iterator().next();
        assertEquals(TEST_LABEL_LANG, description.getLanguageOfDescription());

        ConceptDescription descr = graph.frame(description.asVertex(),
                ConceptDescription.class);
        String[] altLabels = descr.getAltLabels();
        assertEquals("alt2", altLabels[1]);
        assertEquals("pref1", descr.getPrefLabel());
    }

    @SuppressWarnings("serial")
    @Test
    public void testAddConceptToVocabulary() throws Exception {
        Map<String, Object> data = new HashMap<String, Object>() {
            {
                put(AccessibleEntity.IDENTIFIER_KEY, "testVocabulary");
            }
        };
        Vertex v_voc = manager.createVertex("voc_id",
                EntityClass.CVOC_VOCABULARY, data);
        data = new HashMap<String, Object>() {
            {
                put(AccessibleEntity.IDENTIFIER_KEY, "apples");
            }
        };
        Vertex v_apples = manager.createVertex("applies_id",
                EntityClass.CVOC_CONCEPT, data);

        // frame it
        Vocabulary vocabulary = graph.frame(v_voc, Vocabulary.class);
        Concept apples = graph.frame(v_apples, Concept.class);

        // now add the apples to the vocabulary
        Transaction tx = graph.getBaseGraph().getRawGraph().beginTx();
        try {
            vocabulary.addConcept(apples);
            tx.success();
        } catch (Exception e) {
            tx.failure();
        } finally {
            tx.finish();
        }

        assertEquals(vocabulary.getIdentifier(), apples.getVocabulary()
                .getIdentifier());
    }

=======
		// Does the label have the correct properties
		assertNotNull(concept);
		
		// test for description
		Description description = concept.getDescriptions().iterator().next();
		assertEquals(TEST_LABEL_LANG, description.getLanguageOfDescription());
		
		//String[] altLabels = ((ConceptDescription)description).getAltLabels();		
		// NOTE: use framing on the vertex to get the Model class
		// that is the frames way of doning things
		
		ConceptDescription descr = graph.frame(description.asVertex(), ConceptDescription.class);		
		assertEquals("pref1", descr.getPrefLabel());
		// etc. etc.
		
		//String[] altLabels = descr.getAltLabels();		
		//assertEquals("alt2", altLabels[1]);
		// NOTE we can't call getAltLabels() on the interface, because it is optional
		String[] altLabels = (String[])descr.asVertex().getProperty(ConceptDescription.ALTLABEL);
		assertFalse(altLabels == null);
		assertEquals(2, altLabels.length);
		assertEquals("alt2", altLabels[1]);
	}
    
	@Test
	public void testAddConceptToVocabulary() throws Exception {
		UserProfile validUser = manager.getFrame("mike", UserProfile.class);

		Map<String, Object> data = new HashMap<String, Object>() {{put(AccessibleEntity.IDENTIFIER_KEY, "testVocabulary");}};
		Vertex v_voc = manager.createVertex("voc_id", EntityClass.CVOC_VOCABULARY, data);
		data = new HashMap<String, Object>() {{put(AccessibleEntity.IDENTIFIER_KEY, "apples");}};
		Vertex v_apples = manager.createVertex("applies_id", EntityClass.CVOC_CONCEPT, data);

		// frame it
		Vocabulary vocabulary = graph.frame(v_voc, Vocabulary.class);
		Concept apples = graph.frame(v_apples, Concept.class);

		// now add the apples to the vocabulary
		Transaction tx = graph.getBaseGraph().getRawGraph().beginTx();
		try {
			vocabulary.addConcept(apples);
			tx.success();
		} catch (Exception e) {
			tx.failure();
		} finally {
			tx.finish();
		}

		assertEquals(vocabulary.getIdentifier(), apples.getVocabulary().getIdentifier());

	}
	
	// test creation of a vocabulary using the BundleDAO
	@Test
	public void testCreateVocabulary() throws Exception {
		String name = "voc-test-id";
		
	  	System.out.println("Creating vocabulary: \"" + name + "\"");
        Map<String, Object> vocabularyData = new HashMap<String, Object>();
        vocabularyData.put(AccessibleEntity.IDENTIFIER_KEY, name);
        //vocabularyData.put(EntityType.ID_KEY, name);
        //vocabularyData.put("name", name);
        Bundle bundle = new Bundle(EntityClass.CVOC_VOCABULARY, vocabularyData);
        bundle = bundle.withId(name);
        
         Vocabulary vocabulary = new BundleDAO(graph).create(bundle, Vocabulary.class);
         assertEquals(name, vocabulary.getIdentifier());
	}
>>>>>>> 9425a519
}<|MERGE_RESOLUTION|>--- conflicted
+++ resolved
@@ -137,12 +137,6 @@
                         put(Bundle.TYPE_KEY, Entities.CVOC_CONCEPT_DESCRIPTION);
                         put(Bundle.DATA_KEY, new HashMap<String, Object>() {{
                             put(Description.LANGUAGE_CODE, TEST_LABEL_LANG);
-<<<<<<< HEAD
-                            // all properties must be there
-                            put("altLabel", new String[]{"alt1","alt2"});
-                            //put("altLabel", new String[]{});
-=======
->>>>>>> 9425a519
                             put(ConceptDescription.PREFLABEL, "pref1");
                             // other properties are optional, but we put them in
                             put("altLabel", new String[]{"alt1","alt2"});
@@ -167,59 +161,6 @@
         concept = conceptViews.create(bundle, validUser);
         graph.getBaseGraph().stopTransaction(Conclusion.SUCCESS);
 
-<<<<<<< HEAD
-        // Does the label have the correct properties
-        assertNotNull(concept);
-
-        // test for description
-        Description description = concept.getDescriptions().iterator().next();
-        assertEquals(TEST_LABEL_LANG, description.getLanguageOfDescription());
-
-        ConceptDescription descr = graph.frame(description.asVertex(),
-                ConceptDescription.class);
-        String[] altLabels = descr.getAltLabels();
-        assertEquals("alt2", altLabels[1]);
-        assertEquals("pref1", descr.getPrefLabel());
-    }
-
-    @SuppressWarnings("serial")
-    @Test
-    public void testAddConceptToVocabulary() throws Exception {
-        Map<String, Object> data = new HashMap<String, Object>() {
-            {
-                put(AccessibleEntity.IDENTIFIER_KEY, "testVocabulary");
-            }
-        };
-        Vertex v_voc = manager.createVertex("voc_id",
-                EntityClass.CVOC_VOCABULARY, data);
-        data = new HashMap<String, Object>() {
-            {
-                put(AccessibleEntity.IDENTIFIER_KEY, "apples");
-            }
-        };
-        Vertex v_apples = manager.createVertex("applies_id",
-                EntityClass.CVOC_CONCEPT, data);
-
-        // frame it
-        Vocabulary vocabulary = graph.frame(v_voc, Vocabulary.class);
-        Concept apples = graph.frame(v_apples, Concept.class);
-
-        // now add the apples to the vocabulary
-        Transaction tx = graph.getBaseGraph().getRawGraph().beginTx();
-        try {
-            vocabulary.addConcept(apples);
-            tx.success();
-        } catch (Exception e) {
-            tx.failure();
-        } finally {
-            tx.finish();
-        }
-
-        assertEquals(vocabulary.getIdentifier(), apples.getVocabulary()
-                .getIdentifier());
-    }
-
-=======
 		// Does the label have the correct properties
 		assertNotNull(concept);
 		
@@ -244,7 +185,8 @@
 		assertEquals("alt2", altLabels[1]);
 	}
     
-	@Test
+	@SuppressWarnings("serial")
+    @Test
 	public void testAddConceptToVocabulary() throws Exception {
 		UserProfile validUser = manager.getFrame("mike", UserProfile.class);
 
@@ -288,5 +230,4 @@
          Vocabulary vocabulary = new BundleDAO(graph).create(bundle, Vocabulary.class);
          assertEquals(name, vocabulary.getIdentifier());
 	}
->>>>>>> 9425a519
 }