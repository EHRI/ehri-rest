package eu.ehri.project.core.impl;

import com.google.common.base.Preconditions;
import com.google.common.collect.Lists;
import com.google.common.collect.Maps;
import com.tinkerpop.blueprints.*;
import com.tinkerpop.blueprints.impls.neo4j.Neo4jGraph;
import com.tinkerpop.blueprints.impls.neo4j.Neo4jVertex;
import com.tinkerpop.blueprints.impls.neo4j.Neo4jVertexIterable;
import com.tinkerpop.blueprints.util.WrappingCloseableIterable;
import com.tinkerpop.frames.FramedGraph;
import eu.ehri.project.core.GraphManager;
import eu.ehri.project.exceptions.IntegrityError;
import eu.ehri.project.exceptions.ItemNotFound;
import eu.ehri.project.models.EntityClass;
import eu.ehri.project.models.annotations.EntityType;
import eu.ehri.project.models.base.Frame;
import org.apache.lucene.queryParser.QueryParser;
import org.neo4j.graphdb.Node;
import org.neo4j.graphdb.index.IndexHits;
import org.neo4j.graphdb.index.IndexManager;

import java.util.Collection;
import java.util.List;
import java.util.Map;
import java.util.NoSuchElementException;

/**
<<<<<<< HEAD
 * Implementation of GraphManager that uses a single index to manage all nodes,
 * with Neo4j Lucene query optimisations.
 * 
=======
 * Implementation of GraphManager that uses a single index to manage all nodes.
 *
>>>>>>> 0dd59098
 * @author mike
 */
public final class SingleIndexGraphManager<T extends Neo4jGraph> implements GraphManager {

    private static final String INDEX_NAME = "entities";
    private static final String METADATA_PREFIX = "_";

    private final FramedGraph<T> graph;

    public FramedGraph<T> getGraph() {
        return graph;
    }

    public SingleIndexGraphManager(FramedGraph<T> graph) {
        // Accept a warning here about the unsafe cast.
<<<<<<< HEAD
        this.graph = graph;
=======
        this.graph = (FramedGraph<Neo4jGraph>) graph;
>>>>>>> 0dd59098
    }

    /**
     * Cast one frame to another.
     */
    public <T extends Frame> T cast(Frame frame, Class<T> cls) {
        return graph.frame(frame.asVertex(), cls);
    }

    // Access functions
    public String getId(Vertex vertex) {
        Preconditions.checkNotNull(vertex);
        return vertex.getProperty(EntityType.ID_KEY);
    }

    public String getId(Frame frame) {
        Preconditions.checkNotNull(frame);
        return getId(frame.asVertex());
    }

    public String getType(Vertex vertex) {
        Preconditions.checkNotNull(vertex);
        return vertex.getProperty(EntityType.TYPE_KEY);
    }

    public String getType(Frame frame) {
        Preconditions.checkNotNull(frame);
        return frame.getType();
    }

    public EntityClass getEntityClass(Vertex vertex) {
        Preconditions.checkNotNull(vertex);
        return EntityClass.withName(getType(vertex));
    }

    public EntityClass getEntityClass(Frame frame) {
        Preconditions.checkNotNull(frame);
        return EntityClass.withName(frame.getType());
    }

    public boolean exists(String id) {
        Preconditions.checkNotNull(id,
                "attempt determine existence of a vertex with a null id");
        return getIndex().count(EntityType.ID_KEY, id) > 0L;
    }

    public boolean propertyValueExists(String key, Object value) {
        Preconditions.checkNotNull(key,
                "attempt determine existence of a property value with a null name");
        Preconditions.checkNotNull(value,
                "attempt determine existence of a property given a null value");
        return getIndex().count(key, String.valueOf(value)) > 0L;
    }

    public <T> T getFrame(String id, Class<T> cls) throws ItemNotFound {
        return graph.frame(getVertex(id), cls);
    }

    public <T> T getFrame(String id, EntityClass type, Class<T> cls)
            throws ItemNotFound {
        return graph.frame(getVertex(id, type), cls);
    }

    public <T> CloseableIterable<T> getFrames(EntityClass type, Class<T> cls) {
        CloseableIterable<Vertex> vertices = getVertices(type);
        try {
            return new WrappingCloseableIterable<T>(graph.frameVertices(getVertices(type), cls));
        } finally {
            vertices.close();
        }
    }

    public Vertex getVertex(String id) throws ItemNotFound {
        Preconditions
                .checkNotNull(id, "attempt to fetch vertex with a null id");
        CloseableIterable<Vertex> query = getIndex().get(EntityType.ID_KEY, id);
        try {
            return query.iterator().next();
        } catch (NoSuchElementException e) {
            throw new ItemNotFound(id);
        } finally {
            query.close();
        }
    }

    public Vertex getVertex(String id, EntityClass type) throws ItemNotFound {
        Preconditions
                .checkNotNull(id, "attempt to fetch vertex with a null id");
        String queryStr = getLuceneQuery(EntityType.ID_KEY, id, type.getName());
        IndexHits<Node> rawQuery = getRawIndex().query(queryStr);
        // NB: Not using rawQuery.getSingle here so we throw NoSuchElement
        // other than return null.
        try {
            return new Neo4jVertex(rawQuery.iterator().next(),
                    graph.getBaseGraph());
        } catch (NoSuchElementException e) {
            throw new ItemNotFound(id);
        } finally {
            rawQuery.close();
        }
    }

    public CloseableIterable<Vertex> getVertices(EntityClass type) {
        Preconditions.checkNotNull(type, "EntityClass is null in vertex/type count!");
        return getIndex().get(EntityType.TYPE_KEY, type.getName());
    }

    public CloseableIterable<Vertex> getVertices(Iterable<String> ids) throws ItemNotFound {
        // Ugh, we don't want to remove duplicate results here
        // because that's not expected behaviour - if you give
        // an array with dups you expect the dups to come out...
        List<Vertex> verts = Lists.newLinkedList();
        for (String id : ids) {
            verts.add(getVertex(id));
        }
        return new WrappingCloseableIterable<Vertex>(verts);
    }

    public CloseableIterable<Vertex> getVertices(String key, Object value,
            EntityClass type) {
        String queryStr = getLuceneQuery(key, value, type.getName());
        IndexHits<Node> rawQuery = getRawIndex().query(queryStr);
        return (CloseableIterable<Vertex>)new Neo4jVertexIterable(rawQuery, graph.getBaseGraph(),
                false);
    }

    public Vertex createVertex(String id, EntityClass type,
            Map<String, ?> data) throws IntegrityError {
        return createVertex(id, type, data, data.keySet());
    }

    public Vertex createVertex(String id, EntityClass type,
            Map<String, ?> data, Iterable<String> keys) throws IntegrityError {
        Preconditions
                .checkNotNull(id, "null vertex ID given for item creation");
        Index<Vertex> index = getIndex();
        Map<String, ?> indexData = getVertexData(id, type, data);
        Collection<String> indexKeys = getVertexKeys(keys);
        checkExists(index, id);
        Vertex node = graph.addVertex(null);
        for (Map.Entry<String, ?> entry : indexData.entrySet()) {
            if (entry.getValue() == null)
                continue;
            node.setProperty(entry.getKey(), entry.getValue());
            if (keys == null || indexKeys.contains(entry.getKey())) {
                index.put(entry.getKey(), String.valueOf(entry.getValue()),
                        node);
            }
        }
        return node;
    }

    public Vertex updateVertex(String id, EntityClass type,
            Map<String, ?> data) throws ItemNotFound {
        return updateVertex(id, type, data, data.keySet());
    }

    public Vertex updateVertex(String id, EntityClass type,
            Map<String, ?> data, Iterable<String> keys) throws ItemNotFound {
        Preconditions.checkNotNull(id, "null vertex ID given for item update");
        Index<Vertex> index = getIndex();
        Map<String, ?> indexData = getVertexData(id, type, data);
        Collection<String> indexKeys = getVertexKeys(keys);
        CloseableIterable<Vertex> get = getIndex().get(EntityType.ID_KEY, id);
        try {
            try {
                Vertex node = get.iterator().next();
                replaceProperties(index, node, indexData, indexKeys);
                return node;

            } catch (NoSuchElementException e) {
                throw new ItemNotFound(id);
            }
        } finally {
            get.close();
        }
    }

    /**
     * Delete vertex with its edges Neo4j requires you delete all adjacent edges
     * first. Blueprints' removeVertex() method does that; the Neo4jServer
     * DELETE URI does not.
     *
     * @param id The vertex identifier
     * @throws ItemNotFound
     */
    public void deleteVertex(String id) throws ItemNotFound {
        deleteVertex(getVertex(id));
    }

    /**
     * Delete vertex with its edges Neo4j requires you delete all adjacent edges
     * first. Blueprints' removeVertex() method does that; the Neo4jServer
     * DELETE URI does not.
     *
     * @param vertex The vertex
     */
    public void deleteVertex(Vertex vertex) {
        Index<Vertex> index = getIndex();
        for (String key : vertex.getPropertyKeys()) {
            index.remove(key, vertex.getProperty(key), vertex);
        }
        vertex.remove();
    }

    /**
     * Replace properties to a property container like vertex and edge
     *
     * @param index The index of the container
     * @param item  The container Edge or Vertex of type <code>T</code>
     * @param data  The properties
     */
    private <T extends Element> void replaceProperties(Index<T> index, T item,
            Map<String, ?> data, Collection<String> keys) {
        // remove 'old' properties
        for (String key : item.getPropertyKeys()) {
            Object value = item.getProperty(key);
            if (!key.startsWith(METADATA_PREFIX)) {
                item.removeProperty(key);
                if (keys == null || keys.contains(key)) {
                    index.remove(key, value, item);
                }
            }
        }

        // add all 'new' properties to the relationship and index
        addProperties(index, item, data, keys);
    }

    /**
     * Add properties to a property container like vertex and edge
     *
     * @param index The index of the container
     * @param item  The container Edge or Vertex of type <code>T</code>
     * @param data  The properties
     */
    private <T extends Element> void addProperties(Index<T> index, T item,
            Map<String, ?> data, Collection<String> keys) {
        Preconditions.checkNotNull(data, "Data map cannot be null");
        for (Map.Entry<String, ?> entry : data.entrySet()) {
            if (entry.getValue() == null)
                continue;
            item.setProperty(entry.getKey(), entry.getValue());
            if (keys == null || keys.contains(entry.getKey()))
                index.put(entry.getKey(), String.valueOf(entry.getValue()),
                        item);
        }
    }

    private void checkExists(Index<Vertex> index, String id)
            throws IntegrityError {
        if (index.count(EntityType.ID_KEY, id) != 0) {
            throw new IntegrityError(id);
        }
    }

    private Map<String, ?> getVertexData(String id, EntityClass type,
            Map<String, ?> data) {
        Map<String, Object> vdata = Maps.newHashMap(data);
        vdata.put(EntityType.ID_KEY, id);
        vdata.put(EntityType.TYPE_KEY, type.getName());
        return vdata;
    }

    private Collection<String> getVertexKeys(Iterable<String> keys) {
        List<String> vkeys = Lists.newLinkedList(keys);
        vkeys.add(EntityType.ID_KEY);
        vkeys.add(EntityType.TYPE_KEY);
        return vkeys;
    }

    private org.neo4j.graphdb.index.Index<Node> getRawIndex() {
        IndexManager index = graph.getBaseGraph().getRawGraph().index();
        return index.forNodes(INDEX_NAME);
    }

    private Index<Vertex> getIndex() {
        Index<Vertex> index = graph.getBaseGraph().getIndex(INDEX_NAME,
                Vertex.class);
        if (index == null) {
            index = graph.getBaseGraph().createIndex(INDEX_NAME, Vertex.class);
        }
        return index;
    }

    private String getLuceneQuery(String key, Object value, String type) {
        return String.format("%s:\"%s\" AND %s:\"%s\"",
                QueryParser.escape(key),
                QueryParser.escape(String.valueOf(value)),
                QueryParser.escape(EntityType.TYPE_KEY),
                QueryParser.escape(type));
    }
}<|MERGE_RESOLUTION|>--- conflicted
+++ resolved
@@ -26,14 +26,9 @@
 import java.util.NoSuchElementException;
 
 /**
-<<<<<<< HEAD
  * Implementation of GraphManager that uses a single index to manage all nodes,
  * with Neo4j Lucene query optimisations.
  * 
-=======
- * Implementation of GraphManager that uses a single index to manage all nodes.
- *
->>>>>>> 0dd59098
  * @author mike
  */
 public final class SingleIndexGraphManager<T extends Neo4jGraph> implements GraphManager {
@@ -49,11 +44,7 @@
 
     public SingleIndexGraphManager(FramedGraph<T> graph) {
         // Accept a warning here about the unsafe cast.
-<<<<<<< HEAD
         this.graph = graph;
-=======
-        this.graph = (FramedGraph<Neo4jGraph>) graph;
->>>>>>> 0dd59098
     }
 
     /**
