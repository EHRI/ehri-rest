package eu.ehri.project.core;

import com.tinkerpop.frames.FramedGraph;
<<<<<<< HEAD
import eu.ehri.project.core.impl.BasicGraphManager;
import eu.ehri.project.core.impl.SingleIndexGraphManager;

public class GraphManagerFactory {
    public static GraphManager getInstance(FramedGraph<?> graph) {
        //return new SingleIndexGraphManager(graph);
        return new BasicGraphManager(graph);
=======
import eu.ehri.project.core.impl.Neo4jGraphManager;

public class GraphManagerFactory {
    public static GraphManager getInstance(FramedGraph<?> graph) {
        return new Neo4jGraphManager(graph);
        //return new BasicGraphManager(graph);
>>>>>>> 470cc399
    }
}<|MERGE_RESOLUTION|>--- conflicted
+++ resolved
@@ -1,21 +1,10 @@
 package eu.ehri.project.core;
 
 import com.tinkerpop.frames.FramedGraph;
-<<<<<<< HEAD
-import eu.ehri.project.core.impl.BasicGraphManager;
-import eu.ehri.project.core.impl.SingleIndexGraphManager;
+import eu.ehri.project.core.impl.BlueprintsGraphManager;
 
 public class GraphManagerFactory {
     public static GraphManager getInstance(FramedGraph<?> graph) {
-        //return new SingleIndexGraphManager(graph);
-        return new BasicGraphManager(graph);
-=======
-import eu.ehri.project.core.impl.Neo4jGraphManager;
-
-public class GraphManagerFactory {
-    public static GraphManager getInstance(FramedGraph<?> graph) {
-        return new Neo4jGraphManager(graph);
-        //return new BasicGraphManager(graph);
->>>>>>> 470cc399
+        return new BlueprintsGraphManager(graph);
     }
 }