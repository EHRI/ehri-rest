--- conflicted
+++ resolved
@@ -103,11 +103,7 @@
      * @param accessor  The user/group
      * @return Whether or not the given accessor can access the entity
      */
-<<<<<<< HEAD
-    public static boolean getAccessControl(AccessibleEntity entity, Accessor accessor) {
-=======
-    public boolean canAccess(AccessibleEntity entity, Accessor accessor) {
->>>>>>> 0dd59098
+    public static boolean canAccess(AccessibleEntity entity, Accessor accessor) {
         Preconditions.checkNotNull(entity, "Entity is null");
         Preconditions.checkNotNull(accessor, "Accessor is null");
         // Admin can read/write everything and object can always read/write
@@ -554,14 +550,7 @@
             // permissions are granted. For most items it will contain zero
             // entries and thus be pretty fast, but for deeply nested
             // documentary units there might be quite a few.
-<<<<<<< HEAD
-            HashSet<Vertex> scopes = Sets.newHashSet();
-            for (PermissionScope scope : entity.getPermissionScopes()) {
-                scopes.add(scope.asVertex());
-            }
-=======
             HashSet<PermissionScope> scopes = Sets.newHashSet(entity.getPermissionScopes());
->>>>>>> 0dd59098
 
             PermissionGrantTarget target = manager.cast(entity, PermissionGrantTarget.class);
 
