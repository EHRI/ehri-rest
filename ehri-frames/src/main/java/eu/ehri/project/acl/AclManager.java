--- conflicted
+++ resolved
@@ -88,11 +88,7 @@
         if (accessor.isAdmin())
             return true;
         for (Accessor parent : accessor.getParents()) {
-<<<<<<< HEAD
-            if (parent.isAdmin())
-=======
             if (belongsToAdmin(parent))
->>>>>>> b99b94f9
                 return true;
         }
         return false;
