package eu.ehri.project.models;

/*
 * Set of entity types. TODO: Perhaps convert this to an enum?
 */
public class EntityTypes {
    public static final String ACTION = "action";
    public static final String AGENT = "agent";
    public static final String AUTHORITY = "authority";
    public static final String DOCUMENTARY_UNIT = "documentaryUnit";
    public static final String DOCUMENT_DESCRIPTION = "documentDescription";
    public static final String AGENT_DESCRIPTION = "agentDescription";
    public static final String AUTHORITY_DESCRIPTION = "authorityDescription";
    public static final String GROUP = "group";
    public static final String USER_PROFILE = "userProfile";
    public static final String DATE_PERIOD = "datePeriod";
    public static final String ANNOTATION = "annotation";
    public static final String ADDRESS = "address";
    public static final String IMPORT = "import";
<<<<<<< HEAD
    public static final String PROPERTY = "property";
    public static final String PERMISSION = "permission";
    public static final String PERMISSION_GRANT = "permissionGrant";
    public static final String CONTENT_TYPE = "contentType";
=======
    //
    public static final String BASIC = "basic";
>>>>>>> c89fcd31
    
}<|MERGE_RESOLUTION|>--- conflicted
+++ resolved
@@ -17,14 +17,8 @@
     public static final String ANNOTATION = "annotation";
     public static final String ADDRESS = "address";
     public static final String IMPORT = "import";
-<<<<<<< HEAD
     public static final String PROPERTY = "property";
     public static final String PERMISSION = "permission";
     public static final String PERMISSION_GRANT = "permissionGrant";
     public static final String CONTENT_TYPE = "contentType";
-=======
-    //
-    public static final String BASIC = "basic";
->>>>>>> c89fcd31
-    
 }