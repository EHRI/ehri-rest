--- conflicted
+++ resolved
@@ -9,13 +9,8 @@
 import eu.ehri.project.models.annotations.Dependent;
 import eu.ehri.project.models.annotations.Fetch;
 
-<<<<<<< HEAD
 public interface Description extends VertexFrame {
-    public static final String DESCRIBES = "describes";
-=======
-public interface Description extends VertexFrame, VersionedEntity {
     public static final String DESCRIBES = DescribedEntity.DESCRIBES;
->>>>>>> 2b677f6a
     public static final String LANGUAGE_CODE = "languageCode";
     public static final String MUTATES = "maintenance"; //links to MaintenanceEvent
     public final static String TITLE = "title";
@@ -28,6 +23,7 @@
  
     @Property(TITLE)
     public String getTitle();
+
     /**
      * Get the described entity of a description. This 
      * method if @Fetch serialized only if the description
