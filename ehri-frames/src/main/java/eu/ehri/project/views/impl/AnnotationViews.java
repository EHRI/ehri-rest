--- conflicted
+++ resolved
@@ -92,17 +92,7 @@
     public Annotation createFor(String id, Bundle bundle, Accessor user)
             throws PermissionDenied, ValidationError, ItemNotFound {
         AccessibleEntity entity = manager.getFrame(id, AccessibleEntity.class);
-<<<<<<< HEAD
-        helper.checkEntityPermission(entity, user, PermissionType.ANNOTATE);
-        // FIXME: This kind of sucks, generating a UUID identifier
-        // manually - we should relax the restriction to have one.
-        if (bundle.getDataValue(AccessibleEntity.IDENTIFIER_KEY) == null) {
-            bundle = bundle.withDataValue(AccessibleEntity.IDENTIFIER_KEY,
-                    java.util.UUID.randomUUID().toString());
-        }
-=======
         helper.checkEntityPermission(entity, accessor, PermissionType.ANNOTATE);
->>>>>>> 4091b275
         Annotation annotation = new BundleDAO(graph).create(bundle,
                 Annotation.class);
         graph.frame(entity.asVertex(), AnnotatableEntity.class).addAnnotation(
