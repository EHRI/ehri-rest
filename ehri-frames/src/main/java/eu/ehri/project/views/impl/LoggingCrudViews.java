--- conflicted
+++ resolved
@@ -233,17 +233,12 @@
         try {
             Mutation<T> out = views.updateDependent(bundle, parent, user, dependentClass);
             if (out.getState() != MutationState.UNCHANGED) {
-<<<<<<< HEAD
                 ActionManager.EventContext ctx = actionManager.setScope(parent)
                         .logEvent(parent, graph.frame(user.asVertex(),
-                                Actioner.class), EventTypes.modification, logMessage);
+                                Actioner.class), EventTypes.modifyDependent, logMessage);
                 if (out.getPrior().isPresent()) {
                     ctx.setPayload(out.getPrior().get().toJson());
                 }
-=======
-                actionManager.setScope(parent).logEvent(parent, graph.frame(user.asVertex(),
-                        Actioner.class), EventTypes.modifyDependent, logMessage);
->>>>>>> cb0a538c
             }
             return out;
         } catch (ItemNotFound ex) {
@@ -371,15 +366,10 @@
     public <T extends Frame> Integer deleteDependent(T item, E parent, Accessor user,
             Class<T> dependentClass, Optional<String> logMessage)
             throws PermissionDenied, ValidationError, SerializationError {
-<<<<<<< HEAD
         ActionManager.EventContext ctx = actionManager.setScope(parent)
                 .logEvent(parent, graph.frame(user.asVertex(), Actioner.class),
-                        EventTypes.deletion, logMessage);
+                        EventTypes.deleteDependent, logMessage);
         ctx.setPayload(payloadSerializer.vertexFrameToJson(item));
-=======
-        actionManager.setScope(parent).logEvent(parent, graph.frame(user.asVertex(), Actioner.class),
-                EventTypes.deleteDependent, logMessage);
->>>>>>> cb0a538c
         return views.deleteDependent(item, parent, user, dependentClass);
     }
 
