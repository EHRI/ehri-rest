package eu.ehri.project.commands;

import com.tinkerpop.blueprints.TransactionalGraph;
import com.tinkerpop.blueprints.impls.neo4j.Neo4jGraph;
import com.tinkerpop.frames.FramedGraph;
import com.tinkerpop.frames.FramedGraphFactory;
import com.tinkerpop.frames.modules.javahandler.JavaHandlerModule;
import eu.ehri.project.utils.TxCheckedNeo4jGraph;
import org.apache.commons.cli.*;

import java.util.*;

public class CmdEntryPoint extends BaseCommand {

    /**
     * Constructor.
     * 
     */
    public CmdEntryPoint() {
        super();
    }

    private static final Map<String, Class<? extends Command>> COMMANDS;
    static {
        Map<String, Class<? extends Command>> mmap = new HashMap<String, Class<? extends Command>>();
        mmap.put(SkosVocabularyImport.NAME, SkosVocabularyImport.class);
        mmap.put(EadImport.NAME, EadImport.class);
        mmap.put(EacImport.NAME, EacImport.class);
        mmap.put(EagImport.NAME, EagImport.class);
        mmap.put(UserListEntities.NAME, UserListEntities.class);
        mmap.put(ListEntities.NAME, ListEntities.class);
        mmap.put(GetEntity.NAME, GetEntity.class);
        mmap.put(GraphViz.NAME, GraphViz.class);
        mmap.put(LoadFixtures.NAME, LoadFixtures.class);
        mmap.put(Initialize.NAME, Initialize.class);
        mmap.put(UserAdd.NAME, UserAdd.class);
        mmap.put(UserMod.NAME, UserMod.class);
        mmap.put(EntityAdd.NAME, EntityAdd.class);
        mmap.put(PersonalitiesImport.NAME, PersonalitiesImport.class);
        mmap.put(DeleteEntities.NAME, DeleteEntities.class);
        // new command, could we use reflection code to try find all Command interface implementing classes
        mmap.put(GraphML.NAME, GraphML.class);
<<<<<<< HEAD
        // adaptation of UserAdd for adding countries
        mmap.put(CountryAdd.NAME, CountryAdd.class);
=======
        mmap.put(Check.NAME, Check.class);
>>>>>>> 3b362da4
        
        COMMANDS = Collections.unmodifiableMap(mmap);
    }

    @Override
    public String getHelp() {
        String sep = System.getProperty("line.separator");
        String help = "Command line interface for the EHRI graph database."
                + sep + sep + "The following commands are available:" + sep
                + sep;
        for (String key : CmdEntryPoint.COMMANDS.keySet()) {
            help += "  " + key + sep;
        }
        return help;
    }

    @Override
    public String getUsage() {
        return "Usage: cmd <graph-db> <command> <command-args ... >";
    }

    @Override
    public int execWithOptions(FramedGraph<? extends TransactionalGraph> graph, CommandLine cmdLine) throws Exception {
        System.err.println(getHelp());
        return 1;
    }

    public static int run(String[] args) throws Exception {

        if (args.length < 2) {
            return new CmdEntryPoint().exec(null, args);
        } else {
            if (CmdEntryPoint.COMMANDS.containsKey(args[1])) {

                List<String> newArgs = new LinkedList<String>();
                for (int i = 2; i < args.length; i++) {
                    newArgs.add(args[i]);
                }
                Command cmd = CmdEntryPoint.COMMANDS.get(args[1]).getConstructor().newInstance();
                FramedGraph<? extends TransactionalGraph> graph;
                if (cmd.isReadOnly()) {
                    // Get the graph
//                    graph = new FramedGraph<Neo4jGraph>(
//                            new Neo4jGraph(new EmbeddedReadOnlyGraphDatabase(args[0])));
                    /* readonly gives problems on OSX, lets not use it */
                    graph = new FramedGraphFactory(new JavaHandlerModule()).create(
                                new Neo4jGraph(args[0]));
                } else {
                    // Get the graph
                    graph = new FramedGraphFactory(new JavaHandlerModule()).create(
                            new TxCheckedNeo4jGraph(args[0]));
                }

                try {
                    cmd.exec(graph, newArgs.toArray(new String[newArgs.size()]));
                } catch (MissingArgumentException e) {
                	// options or parameters where not correct, so print the correct usage
                    System.err.println(e.getMessage());
                    System.err.println(cmd.getUsage());
                	return 1;
                } catch (MissingOptionException e) {
                    System.err.println(e.getMessage());
                    System.err.println(cmd.getUsage());
                    return 1;
                } catch (AlreadySelectedException e) {
                    System.err.println(e.getMessage());
                    System.err.println(cmd.getUsage());
                    return 1;
                } catch (UnrecognizedOptionException e) {
                    // options or parameters where not correct, so print the correct usage
                    System.err.println(e.getMessage());
                    System.err.println(cmd.getUsage());
                    return 1;
                } catch(Exception e) {
                    e.printStackTrace();
                    System.err.println("Error: " + e.getMessage());
                    return 1;
                } finally {
                    graph.shutdown();
                }
            } else {
                System.err.println("Unrecognised command: " + args[1]);
                return 1;
            }
        }
        return 0;
    }

    /**
     * Application launcher.
     * @param args
     * @throws Exception
     */
    public static void main(String[] args) throws Exception {
        System.exit(run(args));
    }
}<|MERGE_RESOLUTION|>--- conflicted
+++ resolved
@@ -40,12 +40,9 @@
         mmap.put(DeleteEntities.NAME, DeleteEntities.class);
         // new command, could we use reflection code to try find all Command interface implementing classes
         mmap.put(GraphML.NAME, GraphML.class);
-<<<<<<< HEAD
         // adaptation of UserAdd for adding countries
         mmap.put(CountryAdd.NAME, CountryAdd.class);
-=======
         mmap.put(Check.NAME, Check.class);
->>>>>>> 3b362da4
         
         COMMANDS = Collections.unmodifiableMap(mmap);
     }
