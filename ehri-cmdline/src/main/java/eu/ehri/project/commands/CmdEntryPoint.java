--- conflicted
+++ resolved
@@ -42,17 +42,13 @@
         mmap.put(EntityAdd.NAME, EntityAdd.class);
         mmap.put(PersonalitiesImport.NAME, PersonalitiesImport.class);
         mmap.put(DeleteEntities.NAME, DeleteEntities.class);
-<<<<<<< HEAD
-        // new command, could we use reflection code to try find all Command interface implementing classes
-        mmap.put(GraphML.NAME, GraphML.class);
         // adaptation of UserAdd for adding countries
         mmap.put(CountryAdd.NAME, CountryAdd.class);
-=======
 
+        // new command, could we use reflection code to try find all Command interface implementing classes
         // DISABLED due to brokenness... use GraphSON instead.
         //mmap.put(GraphML.NAME, GraphML.class);
         mmap.put(GraphSON.NAME, GraphSON.class);
->>>>>>> aaa72cbe
         mmap.put(Check.NAME, Check.class);
         
         COMMANDS = Collections.unmodifiableMap(mmap);
