--- conflicted
+++ resolved
@@ -1,43 +1,12 @@
 package eu.ehri.extension;
 
-<<<<<<< HEAD
 import com.google.common.base.Optional;
 import com.google.common.collect.ListMultimap;
 import com.google.common.collect.Lists;
-=======
-import java.io.IOException;
-import java.io.OutputStream;
-import java.net.URI;
-import java.nio.charset.Charset;
-import java.util.List;
-import java.util.Map;
-
-import javax.ws.rs.core.*;
-
-import com.google.common.base.Function;
-import com.google.common.base.Optional;
-import com.google.common.collect.Iterables;
->>>>>>> 8133bb5a
 import com.tinkerpop.blueprints.Vertex;
 import com.tinkerpop.frames.FramedGraph;
 import com.tinkerpop.frames.FramedGraphFactory;
 import com.tinkerpop.frames.modules.javahandler.JavaHandlerModule;
-<<<<<<< HEAD
-=======
-import eu.ehri.project.definitions.Entities;
-import eu.ehri.project.models.UserProfile;
-import eu.ehri.project.utils.TxCheckedNeo4jGraph;
-import eu.ehri.project.models.base.Frame;
-import org.codehaus.jackson.JsonFactory;
-import org.codehaus.jackson.JsonGenerator;
-import org.codehaus.jackson.map.ObjectMapper;
-import org.codehaus.jackson.type.TypeReference;
-import org.neo4j.graphdb.GraphDatabaseService;
-
-import com.google.common.collect.ListMultimap;
-import com.tinkerpop.frames.FramedGraph;
-
->>>>>>> 8133bb5a
 import eu.ehri.extension.errors.BadRequester;
 import eu.ehri.project.acl.AnonymousAccessor;
 import eu.ehri.project.core.GraphManager;
@@ -67,6 +36,7 @@
 import java.util.List;
 import java.util.Map;
 
+
 /**
  * Base class for web service resources.
  *
@@ -76,14 +46,9 @@
 
     public static final int DEFAULT_LIST_LIMIT = 20;
     public static final int ITEM_CACHE_TIME = 60 * 5; // 5 minutes
-<<<<<<< HEAD
 
     protected static final ObjectMapper jsonMapper = new ObjectMapper();
     protected static final JsonFactory jsonFactory = new JsonFactory();
-=======
-    private static final ObjectMapper mapper = new ObjectMapper();
-    private static final JsonFactory jsonFactory = new JsonFactory();
->>>>>>> 8133bb5a
 
     protected static final Logger logger = LoggerFactory.getLogger(TxCheckedResource.class);
     private static final FramedGraphFactory graphFactory = new FramedGraphFactory(new JavaHandlerModule());
@@ -98,7 +63,6 @@
     public static final String ACCESSOR_PARAM = "accessibleTo";
     public static final String GROUP_PARAM = "group";
     public static final String ALL_PARAM = "all";
-    public static final String FULL_PARAM = "full";
     public static final String ID_PARAM = "id";
 
     public static final String INCLUDE_PROPS_PARAM = "_ip";
@@ -368,7 +332,6 @@
                 page.getPage(), page.getCount(), page.getTotal());
     }
 
-<<<<<<< HEAD
     /**
      * Return a JSON output from a page of data
      *
@@ -378,22 +341,11 @@
      * @return A JSON response
      */
     private <T extends Frame> Response getStreamingJsonOutput(final Query.Page<T> page, final Serializer serializer) {
-=======
-    private <T extends Frame> StreamingOutput getStreamingJsonOutput(final Query.Page<T> page, final Serializer serializer) {
->>>>>>> 8133bb5a
         final Serializer cacheSerializer = serializer.withCache();
         StreamingOutput output = new StreamingOutput() {
             @Override
             public void write(OutputStream os) throws IOException {
                 JsonGenerator g = jsonFactory.createJsonGenerator(os);
-<<<<<<< HEAD
-=======
-                g.writeStartObject();
-                g.writeNumberField("total", page.getCount());
-                g.writeNumberField("offset", page.getOffset());
-                g.writeNumberField("limit", page.getLimit());
-                g.writeFieldName("values");
->>>>>>> 8133bb5a
                 g.writeStartArray();
                 for (T item : page.getIterable()) {
                     try {
@@ -459,11 +411,7 @@
         }).build();
     }
 
-<<<<<<< HEAD
     private <T extends Frame> Response getStreamingJsonOutput(final Iterable<T> list, final Serializer serializer) {
-=======
-    private <T extends Frame> StreamingOutput getStreamingJsonOutput(final Iterable<T> list, final Serializer serializer) {
->>>>>>> 8133bb5a
         final Serializer cacheSerializer = serializer.withCache();
         return Response.ok(new StreamingOutput() {
             @Override
@@ -527,11 +475,7 @@
      */
     protected Response streamingVertexMap(
             final Map<String, Vertex> map, final Serializer serializer) {
-<<<<<<< HEAD
         return Response.ok(new StreamingOutput() {
-=======
-        return new StreamingOutput() {
->>>>>>> 8133bb5a
             @Override
             public void write(OutputStream arg0) throws IOException {
                 JsonGenerator g = jsonFactory.createJsonGenerator(arg0);
@@ -571,11 +515,7 @@
      */
     protected <T extends Frame> Response streamingMultimap(
             final ListMultimap<String, T> map, final Serializer serializer) {
-<<<<<<< HEAD
         return Response.ok(new StreamingOutput() {
-=======
-        return new StreamingOutput() {
->>>>>>> 8133bb5a
             @Override
             public void write(OutputStream arg0) throws IOException {
                 JsonGenerator g = jsonFactory.createJsonGenerator(arg0);
@@ -644,98 +584,6 @@
     }
 
     /**
-     * Write a string list to a response.
-
-     * @throws SerializationError
-     */
-    protected Response listResponse(Iterable<String> list) throws SerializationError {
-        try {
-            String json = mapper.writerWithType(new TypeReference<Iterable<String>>() {
-            }).writeValueAsString(list);
-            return Response.ok().entity(json.getBytes()).build();
-        } catch (IOException e) {
-            throw new SerializationError(e.getMessage());
-        }
-    }
-
-    protected StreamingOutput fullOrLiteList(Iterable<? extends Frame> list, boolean full) throws SerializationError {
-        if (full) {
-            return streamingList(list);
-        } else {
-            Iterable<String> stringIterable = Iterables.transform(list, new Function<Frame, String>() {
-                @Override
-                public String apply(Frame f) {
-                    return f.getId();
-
-                }
-            });
-            return streamingStringList(stringIterable);
-        }
-    }
-
-    protected StreamingOutput fullOrLitePage(Query.Page<? extends Frame> page, boolean full) throws SerializationError{
-        if (full) {
-            return streamingPage(page);
-        } else {
-            Iterable<String> strings = Iterables.transform(page.getIterable(), new Function<Frame, String>() {
-                @Override
-                public String apply(Frame f) {
-                    return f.getId();
-                }
-            });
-            Query.Page<String> stringPage = new Query.Page<String>(
-                    strings, page.getCount(), page.getOffset(), page.getLimit(), page.getSort());
-            return streamingStringPage(stringPage);
-        }
-    }
-
-    /**
-     * Write a string list to a streaming response.
-
-     * @throws SerializationError
-     */
-    protected StreamingOutput streamingStringList(final Iterable<String> list) throws SerializationError {
-        return new StreamingOutput() {
-            @Override
-            public void write(OutputStream arg0) throws IOException {
-                JsonGenerator g = jsonFactory.createJsonGenerator(arg0);
-                g.writeStartArray();
-                for (String item : list) {
-                    g.writeString(item);
-                }
-                g.writeEndArray();
-                g.close();
-            }
-        };
-    }
-
-    /**
-     * Write a string page to a streaming response.
-
-     * @throws SerializationError
-     */
-    protected StreamingOutput streamingStringPage(final Query.Page<String> page) throws SerializationError {
-        return new StreamingOutput() {
-            @Override
-            public void write(OutputStream arg0) throws IOException {
-                JsonGenerator g = jsonFactory.createJsonGenerator(arg0);
-                g.writeStartObject();
-                g.writeNumberField("total", page.getCount());
-                g.writeNumberField("offset", page.getOffset());
-                g.writeNumberField("limit", page.getLimit());
-                g.writeFieldName("values");
-                g.writeStartArray();
-                for (String item : page.getIterable()) {
-                    g.writeString(item);
-                }
-                g.writeEndArray();
-                g.writeEndObject();
-                g.close();
-            }
-        };
-    }
-
-    /**
      * Get a string representation (JSON or XML) of a given frame.
      *
      * @param vertex A vertex
