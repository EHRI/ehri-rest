package eu.ehri.extension;

import java.util.List;
import java.util.Set;

import javax.ws.rs.Consumes;
import javax.ws.rs.DELETE;
import javax.ws.rs.DefaultValue;
import javax.ws.rs.GET;
import javax.ws.rs.POST;
import javax.ws.rs.PUT;
import javax.ws.rs.Path;
import javax.ws.rs.PathParam;
import javax.ws.rs.Produces;
import javax.ws.rs.QueryParam;
import javax.ws.rs.core.*;
import javax.ws.rs.core.Response.Status;

import com.google.common.collect.Sets;
import eu.ehri.project.exceptions.*;
import eu.ehri.project.models.UserProfile;
import eu.ehri.project.views.AclViews;
import org.neo4j.graphdb.GraphDatabaseService;

import eu.ehri.extension.errors.BadRequester;
import eu.ehri.project.definitions.Entities;
import eu.ehri.project.models.EntityClass;
import eu.ehri.project.models.Group;
import eu.ehri.project.models.base.AccessibleEntity;
import eu.ehri.project.models.base.Accessor;
import eu.ehri.project.views.Query;

import static eu.ehri.extension.RestHelpers.produceErrorMessageJson;

/**
 * Provides a RESTfull interface for the Group class.
 */
@Path(Entities.GROUP)
public class GroupResource extends AbstractAccessibleEntityResource<Group> {

<<<<<<< HEAD
    public GroupResource(@Context GraphDatabaseService database, @Context HttpHeaders requestHeaders) {
        super(database, requestHeaders, Group.class);
=======
    public static final String MEMBER_PARAM = "member";

    public GroupResource(@Context GraphDatabaseService database) {
        super(database, Group.class);
>>>>>>> 1e722e12
    }

    @GET
    @Produces({MediaType.APPLICATION_JSON, MediaType.TEXT_XML})
    @Path("/{id:.+}")
    public Response getGroup(@PathParam("id") String id) throws ItemNotFound,
            AccessDenied, BadRequester {
        return retrieve(id);
    }

    @GET
    @Produces({MediaType.APPLICATION_JSON, MediaType.TEXT_XML})
    @Path("/list")
    public StreamingOutput listGroups(
            @QueryParam(OFFSET_PARAM) @DefaultValue("0") int offset,
            @QueryParam(LIMIT_PARAM) @DefaultValue("" + DEFAULT_LIST_LIMIT) int limit,
            @QueryParam(SORT_PARAM) List<String> order,
            @QueryParam(FILTER_PARAM) List<String> filters)
            throws ItemNotFound, BadRequester {
        return list(offset, limit, order, filters);
    }

    @GET
    @Produces({MediaType.APPLICATION_JSON, MediaType.TEXT_XML})
    @Path("/count")
    public Response countVocabularies(@QueryParam(FILTER_PARAM) List<String> filters)
            throws ItemNotFound, BadRequester {
        return count(filters);
    }

    @GET
    @Produces({MediaType.APPLICATION_JSON, MediaType.TEXT_XML})
    @Path("/page")
    public StreamingOutput pageGroups(
            @QueryParam(OFFSET_PARAM) @DefaultValue("0") int offset,
            @QueryParam(LIMIT_PARAM) @DefaultValue("" + DEFAULT_LIST_LIMIT) int limit,
            @QueryParam(SORT_PARAM) List<String> order,
            @QueryParam(FILTER_PARAM) List<String> filters)
            throws ItemNotFound, BadRequester {
        return page(offset, limit, order, filters);
    }

    @POST
    @Consumes(MediaType.APPLICATION_JSON)
    @Produces({MediaType.APPLICATION_JSON, MediaType.TEXT_XML})
    public Response createGroup(String json,
            @QueryParam(ACCESSOR_PARAM) List<String> accessors,
            @QueryParam(MEMBER_PARAM) List<String> members)
            throws PermissionDenied, ValidationError, IntegrityError,
            DeserializationError, ItemNotFound, BadRequester {
        final UserProfile currentUser = getCurrentUser();
        try {
            final Set<Accessor> groupMembers = Sets.newHashSet();
            for (String member : members) {
                groupMembers.add(manager.getFrame(member, Accessor.class));
            }
            return create(json, accessors, new PostProcess<Group>() {
                @Override
                public void process(Group group) throws PermissionDenied {
                    for (Accessor member: groupMembers) {
                        aclViews.addAccessorToGroup(group, member, currentUser);
                    }
                }
            });
        } catch (ItemNotFound e) {
            graph.getBaseGraph().rollback();
            return Response.status(Status.BAD_REQUEST)
                    .entity((produceErrorMessageJson(e)).getBytes()).build();
        }
    }

    @PUT
    @Consumes(MediaType.APPLICATION_JSON)
    @Produces({MediaType.APPLICATION_JSON, MediaType.TEXT_XML})
    public Response updateGroup(String json) throws AccessDenied, PermissionDenied,
            IntegrityError, ValidationError, DeserializationError,
            ItemNotFound, BadRequester {
        return update(json);
    }

    @PUT
    @Consumes(MediaType.APPLICATION_JSON)
    @Produces({MediaType.APPLICATION_JSON, MediaType.TEXT_XML})
    @Path("/{id:.+}")
    public Response updateGroup(@PathParam("id") String id, String json)
            throws AccessDenied, PermissionDenied, IntegrityError, ValidationError,
            DeserializationError, ItemNotFound, BadRequester {
        return update(id, json);
    }

    /**
     * Add an accessor to a group.
     */
    @POST
    @Path("/{id:[^/]+}/{aid:.+}")
    public Response addMember(@PathParam("id") String id,
            @PathParam("aid") String aid)
            throws PermissionDenied, ItemNotFound, BadRequester {
        checkNotInTransaction();
        Group group = manager.getFrame(id, EntityClass.GROUP, Group.class);
        Accessor accessor = manager.getFrame(aid, Accessor.class);
        try {
            aclViews.addAccessorToGroup(group, accessor, getRequesterUserProfile());
            graph.getBaseGraph().commit();
            return Response.status(Status.OK).build();
        } finally {
            cleanupTransaction();
        }
    }

    /**
     * Remove an accessor from a group.
     */
    @DELETE
    @Path("/{id:[^/]+}/{aid:.+}")
    public Response removeMember(@PathParam("id") String id,
            @PathParam("aid") String aid) throws PermissionDenied,
            ItemNotFound, BadRequester {
        checkNotInTransaction();
        Group group = manager.getFrame(id, EntityClass.GROUP, Group.class);
        Accessor accessor = manager.getFrame(aid, Accessor.class);
        try {
            new AclViews(graph).removeAccessorFromGroup(group, accessor, getRequesterUserProfile());
            graph.getBaseGraph().commit();
            return Response.status(Status.OK).build();
        } finally {
            cleanupTransaction();
        }
    }

    /**
     * list members of the specified group;
     * UserProfiles and sub-Groups (direct descendants)
     */
    @GET
    @Produces({MediaType.APPLICATION_JSON, MediaType.TEXT_XML})
    @Path("/{id:[^/]+}/list")
    public StreamingOutput listGroupMembers(
            @PathParam("id") String id,
            @QueryParam(OFFSET_PARAM) @DefaultValue("0") int offset,
            @QueryParam(LIMIT_PARAM) @DefaultValue("" + DEFAULT_LIST_LIMIT) int limit,
            @QueryParam(SORT_PARAM) List<String> order,
            @QueryParam(FILTER_PARAM) List<String> filters,
            @QueryParam(ALL_PARAM) @DefaultValue("false") boolean all)
            throws ItemNotFound, BadRequester {
        Group group = manager.getFrame(id, EntityClass.GROUP, Group.class);
        // TODO: Fix generic types
        Iterable<AccessibleEntity> members = all
                ? group.getAllUserProfileMembers()
                : group.getMembersAsEntities();
        Query<AccessibleEntity> query = new Query<AccessibleEntity>(graph, AccessibleEntity.class)
                .setOffset(offset).setLimit(limit)
                .orderBy(order).filter(filters);
        return streamingList(query.list(members, getRequesterUserProfile()));
    }

    /**
     * list members of the specified group; 
     * UserProfiles and sub-Groups (direct descendants)
     */
    @GET
    @Produces({MediaType.APPLICATION_JSON, MediaType.TEXT_XML})
    @Path("/{id:[^/]+}/page")
    public StreamingOutput pageGroupMembers(
    		@PathParam("id") String id,
            @QueryParam(OFFSET_PARAM) @DefaultValue("0") int offset,
            @QueryParam(LIMIT_PARAM) @DefaultValue("" + DEFAULT_LIST_LIMIT) int limit,
            @QueryParam(SORT_PARAM) List<String> order,            
            @QueryParam(FILTER_PARAM) List<String> filters,
            @QueryParam(ALL_PARAM) @DefaultValue("false") boolean all)
            throws ItemNotFound, BadRequester {
        Group group = manager.getFrame(id, EntityClass.GROUP, Group.class);
        Iterable<AccessibleEntity> members = all
                ? group.getAllUserProfileMembers()
                : group.getMembersAsEntities();
        Query<AccessibleEntity> query = new Query<AccessibleEntity>(graph, AccessibleEntity.class)
                .setOffset(offset).setLimit(limit)
                .orderBy(order).filter(filters);
        return streamingPage(query.page(members, getRequesterUserProfile()));
    }

    @GET
    @Produces({MediaType.APPLICATION_JSON, MediaType.TEXT_XML})
    @Path("/{id:.+}/count")
    public Response countGroupMembers(
            @PathParam("id") String id,
            @QueryParam(FILTER_PARAM) List<String> filters)
            throws ItemNotFound, BadRequester, AccessDenied {
        Accessor user = getRequesterUserProfile();
        Group group = views.detail(id, user);
        Query<AccessibleEntity> query = new Query<AccessibleEntity>(graph, AccessibleEntity.class)
                .filter(filters);
        return Response.ok((query.count(group.getMembersAsEntities(), user))
                .toString().getBytes()).build();
    }

    /**
     * Delete a group with the given identifier string.
     */
    @DELETE
    @Path("/{id:.+}")
    public Response deleteGroup(@PathParam("id") String id)
            throws AccessDenied, PermissionDenied, ItemNotFound, ValidationError,
            BadRequester {
        return delete(id);
    }
}<|MERGE_RESOLUTION|>--- conflicted
+++ resolved
@@ -38,15 +38,10 @@
 @Path(Entities.GROUP)
 public class GroupResource extends AbstractAccessibleEntityResource<Group> {
 
-<<<<<<< HEAD
+    public static final String MEMBER_PARAM = "member";
+
     public GroupResource(@Context GraphDatabaseService database, @Context HttpHeaders requestHeaders) {
         super(database, requestHeaders, Group.class);
-=======
-    public static final String MEMBER_PARAM = "member";
-
-    public GroupResource(@Context GraphDatabaseService database) {
-        super(database, Group.class);
->>>>>>> 1e722e12
     }
 
     @GET
