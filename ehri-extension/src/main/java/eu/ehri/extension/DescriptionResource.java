package eu.ehri.extension;

import eu.ehri.extension.errors.BadRequester;
import eu.ehri.project.definitions.Entities;
import eu.ehri.project.exceptions.*;
import eu.ehri.project.models.UndeterminedRelationship;
import eu.ehri.project.models.base.Accessor;
import eu.ehri.project.models.base.DescribedEntity;
import eu.ehri.project.models.base.Description;
import eu.ehri.project.models.base.Frame;
import eu.ehri.project.persistence.Bundle;
import eu.ehri.project.persistence.BundleDAO;
import eu.ehri.project.persistence.Mutation;
import eu.ehri.project.views.DescriptionViews;
import org.neo4j.graphdb.GraphDatabaseService;

import javax.ws.rs.*;
import javax.ws.rs.core.*;

/**
 * Provides a RESTfull interface for dealing with described entities.
 */
@Path("description")
public class DescriptionResource extends AbstractAccessibleEntityResource<DescribedEntity> {

<<<<<<< HEAD
    public DescriptionResource(@Context GraphDatabaseService database, @Context HttpHeaders requestHeaders) {
        super(database, requestHeaders, DescribedEntity.class);
=======
    private final DescriptionViews<DescribedEntity> descriptionViews;

    public DescriptionResource(@Context GraphDatabaseService database) {
        super(database, DescribedEntity.class);
        descriptionViews = new DescriptionViews<DescribedEntity>(graph, DescribedEntity.class);
>>>>>>> 1fd572f4
    }

    @POST
    @Consumes(MediaType.APPLICATION_JSON)
    @Produces({MediaType.APPLICATION_JSON, MediaType.TEXT_XML})
    @Path("/{id:.+}")
    public Response createDescription(@PathParam("id") String id, String json)
            throws PermissionDenied, ValidationError, IntegrityError,
            DeserializationError, ItemNotFound, BadRequester {
        checkNotInTransaction();
        Accessor user = getRequesterUserProfile();
        try {
            DescribedEntity doc = views.detail(id, user);
            Description desc = descriptionViews.create(id, Bundle.fromString(json),
                    Description.class, user, getLogMessage());
            doc.addDescription(desc);
            graph.getBaseGraph().commit();
            return buildResponse(desc, Response.Status.CREATED);
        } catch (SerializationError serializationError) {
            graph.getBaseGraph().rollback();
            throw new RuntimeException(serializationError);
        } finally {
            cleanupTransaction();
        }
    }

    @PUT
    @Consumes(MediaType.APPLICATION_JSON)
    @Produces({MediaType.APPLICATION_JSON, MediaType.TEXT_XML})
    @Path("/{id:.+}")
    public Response updateDescription(@PathParam("id") String id, String json)
            throws PermissionDenied, ValidationError, IntegrityError,
            DeserializationError, ItemNotFound, BadRequester, SerializationError {
<<<<<<< HEAD
        checkNotInTransaction();
        Accessor user = getRequesterUserProfile();
        DescribedEntity doc = views.detail(
                manager.getFrame(id, DescribedEntity.class), user);
=======
        graph.getBaseGraph().checkNotInTransaction();
>>>>>>> 1fd572f4
        try {
            Mutation<Description> desc = descriptionViews.update(id, Bundle.fromString(json),
                    Description.class, getRequesterUserProfile(), getLogMessage());
            graph.getBaseGraph().commit();
            return buildResponse(desc.getNode(), Response.Status.OK);
        } catch (SerializationError serializationError) {
            graph.getBaseGraph().rollback();
            throw new RuntimeException(serializationError);
        } finally {
            cleanupTransaction();
        }
    }

    @PUT
    @Consumes(MediaType.APPLICATION_JSON)
    @Produces({MediaType.APPLICATION_JSON, MediaType.TEXT_XML})
    @Path("/{id:.+}/{did:.+}")
    public Response updateDescriptionWithId(@PathParam("id") String id,
            @PathParam("did") String did, String json)
            throws AccessDenied, PermissionDenied, ValidationError, IntegrityError,
            DeserializationError, ItemNotFound, BadRequester, SerializationError {
        // FIXME: Inefficient conversion to/from JSON just to insert the ID. We
        // should rethink this somehow.
        return updateDescription(id, Bundle.fromString(json).withId(did).toJson());
    }

    @DELETE
    @Path("/{id:.+}/{did:.+}")
    public Response deleteDocumentaryUnitDescription(
            @PathParam("id") String id, @PathParam("did") String did)
            throws PermissionDenied, ItemNotFound, ValidationError,
            BadRequester, SerializationError {
<<<<<<< HEAD
        checkNotInTransaction();
        Accessor user = getRequesterUserProfile();
        DescribedEntity doc = views.detail(manager.getFrame(id, DescribedEntity.class), user);
        Description desc = manager.getFrame(did, EntityClass.DOCUMENT_DESCRIPTION,
                Description.class);
=======
        graph.getBaseGraph().checkNotInTransaction();
>>>>>>> 1fd572f4
        try {
            descriptionViews.delete(id, did, getRequesterUserProfile(), getLogMessage());
            graph.getBaseGraph().commit();
            return Response.ok().build();
        } catch (SerializationError serializationError) {
            graph.getBaseGraph().rollback();
            throw new RuntimeException(serializationError);
        } finally {
            cleanupTransaction();
        }
    }


    private Response buildResponse(Frame doc, Response.Status status)
            throws SerializationError {
        try {
            return Response.status(status)
                    .entity((getSerializer().vertexFrameToJson(doc)).getBytes()).build();
        } catch (Exception e) {
            throw new RuntimeException(e);
        }
    }

    @POST
    @Consumes(MediaType.APPLICATION_JSON)
    @Produces({MediaType.APPLICATION_JSON, MediaType.TEXT_XML})
    @Path("/{id:.+}/{did:.+}/" + Entities.UNDETERMINED_RELATIONSHIP)
    public Response createAccessPoint(@PathParam("id") String id,
                @PathParam("did") String did, String json)
            throws PermissionDenied, ValidationError, IntegrityError,
            DeserializationError, ItemNotFound, BadRequester {
        checkNotInTransaction();
        try {
            Accessor user = getRequesterUserProfile();
            Description desc = manager.getFrame(did, Description.class);
            UndeterminedRelationship rel = descriptionViews.create(id, Bundle.fromString(json),
                    UndeterminedRelationship.class, user, getLogMessage());
            desc.addUndeterminedRelationship(rel);
            graph.getBaseGraph().commit();
            return buildResponse(rel, Response.Status.CREATED);
        } catch (SerializationError serializationError) {
            graph.getBaseGraph().rollback();
            throw new RuntimeException(serializationError);
        } finally {
            cleanupTransaction();
        }
    }

    @DELETE
    @Path("/{id:.+}/{did:.+}/" + Entities.UNDETERMINED_RELATIONSHIP + "/{apid:.+}")
    public Response deleteAccessPoint(@PathParam("id") String id,
            @PathParam("did") String did, @PathParam("apid") String apid)
            throws AccessDenied, PermissionDenied, ValidationError, IntegrityError,
            DeserializationError, ItemNotFound, BadRequester {
        checkNotInTransaction();
        try {
            DescribedEntity doc = views.detail(id, getRequesterUserProfile());
            Description desc = manager.getFrame(did, Description.class);
            if (!doc.equals(desc.getDescribedEntity())) {
                throw new PermissionDenied("Description does not belong to given entity.");
            }
            UndeterminedRelationship rel = manager.getFrame(apid, UndeterminedRelationship.class);
            if (!rel.getDescription().equals(desc)) {
                throw new PermissionDenied("Access point does not belong to given description.");
            }
            // FIXME: This could definitely be better
            new BundleDAO(graph).delete(getSerializer().vertexFrameToBundle(rel));
            graph.getBaseGraph().commit();
            return Response.ok().build();
        } catch (SerializationError serializationError) {
            graph.getBaseGraph().rollback();
            throw new RuntimeException(serializationError);
        } finally {
            cleanupTransaction();
        }
    }
}<|MERGE_RESOLUTION|>--- conflicted
+++ resolved
@@ -23,16 +23,11 @@
 @Path("description")
 public class DescriptionResource extends AbstractAccessibleEntityResource<DescribedEntity> {
 
-<<<<<<< HEAD
+    private final DescriptionViews<DescribedEntity> descriptionViews;
+
     public DescriptionResource(@Context GraphDatabaseService database, @Context HttpHeaders requestHeaders) {
         super(database, requestHeaders, DescribedEntity.class);
-=======
-    private final DescriptionViews<DescribedEntity> descriptionViews;
-
-    public DescriptionResource(@Context GraphDatabaseService database) {
-        super(database, DescribedEntity.class);
         descriptionViews = new DescriptionViews<DescribedEntity>(graph, DescribedEntity.class);
->>>>>>> 1fd572f4
     }
 
     @POST
@@ -66,14 +61,7 @@
     public Response updateDescription(@PathParam("id") String id, String json)
             throws PermissionDenied, ValidationError, IntegrityError,
             DeserializationError, ItemNotFound, BadRequester, SerializationError {
-<<<<<<< HEAD
         checkNotInTransaction();
-        Accessor user = getRequesterUserProfile();
-        DescribedEntity doc = views.detail(
-                manager.getFrame(id, DescribedEntity.class), user);
-=======
-        graph.getBaseGraph().checkNotInTransaction();
->>>>>>> 1fd572f4
         try {
             Mutation<Description> desc = descriptionViews.update(id, Bundle.fromString(json),
                     Description.class, getRequesterUserProfile(), getLogMessage());
@@ -106,15 +94,7 @@
             @PathParam("id") String id, @PathParam("did") String did)
             throws PermissionDenied, ItemNotFound, ValidationError,
             BadRequester, SerializationError {
-<<<<<<< HEAD
         checkNotInTransaction();
-        Accessor user = getRequesterUserProfile();
-        DescribedEntity doc = views.detail(manager.getFrame(id, DescribedEntity.class), user);
-        Description desc = manager.getFrame(did, EntityClass.DOCUMENT_DESCRIPTION,
-                Description.class);
-=======
-        graph.getBaseGraph().checkNotInTransaction();
->>>>>>> 1fd572f4
         try {
             descriptionViews.delete(id, did, getRequesterUserProfile(), getLogMessage());
             graph.getBaseGraph().commit();
