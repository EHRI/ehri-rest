--- conflicted
+++ resolved
@@ -84,11 +84,7 @@
         Accessor user = manager.getFrame(id, Accessor.class);
         Accessor accessor = getRequesterUserProfile();
         Query<AccessibleEntity> query = new Query<AccessibleEntity>(graph,
-<<<<<<< HEAD
                 AccessibleEntity.class).setOffset(offset).setLimit(limit);
-=======
-                AccessibleEntity.class).setLimit(limit).setOffset(offset);
->>>>>>> 69e9d2b2
         return streamingPage(query.page(user.getPermissionGrants(), accessor,
                 PermissionGrant.class));
     }
@@ -113,11 +109,7 @@
                 PermissionGrantTarget.class);
         Accessor accessor = getRequesterUserProfile();
         Query<AccessibleEntity> query = new Query<AccessibleEntity>(graph,
-<<<<<<< HEAD
                 AccessibleEntity.class).setOffset(offset).setLimit(limit);
-=======
-                AccessibleEntity.class).setLimit(limit).setOffset(offset);
->>>>>>> 69e9d2b2
         return streamingPage(query.page(target.getPermissionGrants(), accessor,
                 PermissionGrant.class));
     }
@@ -141,11 +133,7 @@
         PermissionScope scope = manager.getFrame(id, PermissionScope.class);
         Accessor accessor = getRequesterUserProfile();
         Query<AccessibleEntity> query = new Query<AccessibleEntity>(graph,
-<<<<<<< HEAD
                 AccessibleEntity.class).setOffset(offset).setLimit(limit);
-=======
-                AccessibleEntity.class).setLimit(limit).setOffset(offset);
->>>>>>> 69e9d2b2
         return streamingPage(query.page(scope.getPermissionGrants(), accessor,
                 PermissionGrant.class));
     }
