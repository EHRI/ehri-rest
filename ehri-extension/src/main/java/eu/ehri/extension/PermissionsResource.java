--- conflicted
+++ resolved
@@ -292,13 +292,8 @@
     public Response setGlobalMatrix(@PathParam("userId") String userId,
             String json) throws PermissionDenied, IOException, ItemNotFound,
             DeserializationError, BadRequester {
-<<<<<<< HEAD
-        checkNotInTransaction();
-        HashMap<ContentTypes, List<PermissionType>> globals = parseMatrix(json);
-=======
-        graph.getBaseGraph().checkNotInTransaction();
+        checkNotInTransaction();
         HashMap<ContentTypes, Collection<PermissionType>> globals = parseMatrix(json);
->>>>>>> 0dd59098
         Accessor accessor = manager.getFrame(userId, Accessor.class);
         Accessor grantee = getRequesterUserProfile();
         try {
