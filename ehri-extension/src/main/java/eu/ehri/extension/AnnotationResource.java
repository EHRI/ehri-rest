--- conflicted
+++ resolved
@@ -23,19 +23,13 @@
  * Provides a RESTfull(ish) interface for creating.
  */
 @Path(Entities.ANNOTATION)
-public class AnnotationResource extends
-        AbstractAccessibleEntityResource<Annotation> {
-
-<<<<<<< HEAD
+public class AnnotationResource extends AbstractAccessibleEntityResource<Annotation> {
+
+    private final AnnotationViews annotationViews;
+
     public AnnotationResource(@Context GraphDatabaseService database, @Context HttpHeaders requestHeaders) {
         super(database, requestHeaders, Annotation.class);
-=======
-    private final AnnotationViews annotationViews;
-
-    public AnnotationResource(@Context GraphDatabaseService database) {
-        super(database, Annotation.class);
         annotationViews = new AnnotationViews(graph);
->>>>>>> a0c0b4de
     }
 
     /**
