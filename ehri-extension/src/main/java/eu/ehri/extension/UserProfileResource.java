package eu.ehri.extension;

import com.google.common.collect.Sets;
import eu.ehri.extension.errors.BadRequester;
import eu.ehri.project.definitions.Entities;
import eu.ehri.project.exceptions.*;
import eu.ehri.project.models.Annotation;
import eu.ehri.project.models.Group;
import eu.ehri.project.models.Link;
import eu.ehri.project.models.UserProfile;
import eu.ehri.project.models.base.Accessor;
import eu.ehri.project.models.base.Watchable;
import eu.ehri.project.persistence.Bundle;
import org.neo4j.graphdb.GraphDatabaseService;

<<<<<<< HEAD
import javax.ws.rs.*;
import javax.ws.rs.core.Context;
import javax.ws.rs.core.MediaType;
import javax.ws.rs.core.Response;
=======
import javax.ws.rs.Consumes;
import javax.ws.rs.DELETE;
import javax.ws.rs.DefaultValue;
import javax.ws.rs.GET;
import javax.ws.rs.POST;
import javax.ws.rs.PUT;
import javax.ws.rs.Path;
import javax.ws.rs.PathParam;
import javax.ws.rs.Produces;
import javax.ws.rs.QueryParam;
import javax.ws.rs.core.*;
>>>>>>> 8133bb5a
import javax.ws.rs.core.Response.Status;
import java.util.List;
import java.util.Set;

import static eu.ehri.extension.RestHelpers.produceErrorMessageJson;

/**
 * Provides a RESTful interface for the UserProfile.
 */
@Path(Entities.USER_PROFILE)
public class UserProfileResource extends AbstractAccessibleEntityResource<UserProfile> {

    public static final String FOLLOWING = "following";
    public static final String FOLLOWERS = "followers";
    public static final String IS_FOLLOWING = "isFollowing";
    public static final String IS_FOLLOWER = "isFollower";
    public static final String WATCHING = "watching";
    public static final String IS_WATCHING = "isWatching";
    public static final String BLOCKED = "blocked";
    public static final String IS_BLOCKING = "isBlocking";

    public UserProfileResource(@Context GraphDatabaseService database) {
        super(database, UserProfile.class);
    }

    @GET
    @Produces({MediaType.APPLICATION_JSON, MediaType.TEXT_XML})
    @Path("/{id:.+}")
    public Response getUserProfile(@PathParam("id") String id)
            throws AccessDenied, ItemNotFound, PermissionDenied, BadRequester {
        return retrieve(id);
    }

    @GET
    @Produces({MediaType.APPLICATION_JSON, MediaType.TEXT_XML})
    @Path("/count")
    public Response countUserProfiles() throws ItemNotFound, BadRequester {
        return count();
    }

    @GET
    @Produces({MediaType.APPLICATION_JSON, MediaType.TEXT_XML})
    @Path("/list")
    public Response listUserProfiles() throws ItemNotFound, BadRequester {
        return page();
    }

    @POST
    @Consumes(MediaType.APPLICATION_JSON)
    @Produces({MediaType.APPLICATION_JSON, MediaType.TEXT_XML})
    public Response createUserProfile(Bundle bundle,
    		@QueryParam(GROUP_PARAM) List<String> groupIds,
    		@QueryParam(ACCESSOR_PARAM) List<String> accessors) throws PermissionDenied,
            ValidationError, IntegrityError, DeserializationError,
            ItemNotFound, BadRequester {
        final UserProfile currentUser = getCurrentUser();
        try {
            final Set<Group> groups = Sets.newHashSet();
            for (String groupId : groupIds) {
                groups.add(manager.getFrame(groupId, Group.class));
            }
            return create(bundle, accessors, new Handler<UserProfile>() {
                @Override
                public void process(UserProfile userProfile) throws PermissionDenied {
                    for (Group group: groups) {
                        aclViews.addAccessorToGroup(group, userProfile, currentUser);
                    }
                }
            });
        } catch (ItemNotFound e) {
            graph.getBaseGraph().rollback();
            return Response.status(Status.BAD_REQUEST)
                    .entity((produceErrorMessageJson(e)).getBytes()).build();
        }
    }

    @PUT
    @Consumes(MediaType.APPLICATION_JSON)
    @Produces({MediaType.APPLICATION_JSON, MediaType.TEXT_XML})
    public Response updateUserProfile(Bundle bundle) throws PermissionDenied,
            IntegrityError, ValidationError, DeserializationError,
            ItemNotFound, BadRequester {
        return update(bundle);
    }

    @PUT
    @Consumes(MediaType.APPLICATION_JSON)
    @Produces({MediaType.APPLICATION_JSON, MediaType.TEXT_XML})
    @Path("/{id:.+}")
    public Response updateUserProfile(@PathParam("id") String id, Bundle bundle)
            throws AccessDenied, PermissionDenied, IntegrityError, ValidationError,
            DeserializationError, ItemNotFound, BadRequester {
        return update(id, bundle);
    }

    @DELETE
    @Path("/{id:.+}")
    public Response deleteUserProfile(@PathParam("id") String id)
            throws AccessDenied, PermissionDenied, ItemNotFound, ValidationError,
            BadRequester {
        return delete(id);
    }

    @GET
    @Produces({MediaType.APPLICATION_JSON, MediaType.TEXT_XML})
    @Path("{userId:.+}/" + FOLLOWERS)
<<<<<<< HEAD
    public Response listFollowers(@PathParam("userId") String userId)
            throws ItemNotFound, BadRequester {
        Accessor accessor = getRequesterUserProfile();
        UserProfile user = views.detail(userId, accessor);
        return streamingPage(getQuery(UserProfile.class)
                .page(user.getFollowers(), accessor));
=======
    public StreamingOutput listFollowers(
            @PathParam("userId") String userId,
            @QueryParam(OFFSET_PARAM) @DefaultValue("0") int offset,
            @QueryParam(LIMIT_PARAM) @DefaultValue("" + DEFAULT_LIST_LIMIT) int limit,
            @QueryParam(SORT_PARAM) List<String> order,
            @QueryParam(FILTER_PARAM) List<String> filters,
            @QueryParam(FULL_PARAM) @DefaultValue("true") boolean full)
            throws ItemNotFound, BadRequester, SerializationError {
        Accessor accessor = getRequesterUserProfile();
        UserProfile user = views.detail(userId, accessor);
        final Iterable<UserProfile> list = querier.setOffset(offset).setLimit(limit)
                .orderBy(order).filter(filters).list(user.getFollowers(), accessor);
        return fullOrLiteList(list, full);
    }

    @GET
    @Produces({MediaType.APPLICATION_JSON, MediaType.TEXT_XML})
    @Path("{userId:.+}/" + FOLLOWERS + "/page")
    public StreamingOutput pageFollowers(
            @PathParam("userId") String userId,
            @QueryParam(OFFSET_PARAM) @DefaultValue("0") int offset,
            @QueryParam(LIMIT_PARAM) @DefaultValue("" + DEFAULT_LIST_LIMIT) int limit,
            @QueryParam(SORT_PARAM) List<String> order,
            @QueryParam(FILTER_PARAM) List<String> filters,
            @QueryParam(FULL_PARAM) @DefaultValue("true") boolean full)
            throws ItemNotFound, BadRequester, SerializationError {
        Accessor accessor = getRequesterUserProfile();
        UserProfile user = views.detail(userId, accessor);
        final Query.Page<UserProfile> page = querier.setOffset(offset).setLimit(limit)
                .orderBy(order).filter(filters).page(user.getFollowers(), accessor);
        return fullOrLitePage(page, full);
>>>>>>> 8133bb5a
    }

    @GET
    @Produces({MediaType.APPLICATION_JSON, MediaType.TEXT_XML})
    @Path("{userId:.+}/" + FOLLOWING)
<<<<<<< HEAD
    public Response listFollowing(@PathParam("userId") String userId)
            throws ItemNotFound, BadRequester {
        Accessor accessor = getRequesterUserProfile();
        UserProfile user = views.detail(userId, accessor);
        return streamingPage(getQuery(UserProfile.class)
                .page(user.getFollowing(), accessor));
=======
    public StreamingOutput listFollowing(
            @PathParam("userId") String userId,
            @QueryParam(OFFSET_PARAM) @DefaultValue("0") int offset,
            @QueryParam(LIMIT_PARAM) @DefaultValue("" + DEFAULT_LIST_LIMIT) int limit,
            @QueryParam(SORT_PARAM) List<String> order,
            @QueryParam(FILTER_PARAM) List<String> filters,
            @QueryParam(FULL_PARAM) @DefaultValue("true") boolean full)
            throws ItemNotFound, BadRequester, SerializationError {
        Accessor accessor = getRequesterUserProfile();
        UserProfile user = views.detail(userId, accessor);
        final Iterable<UserProfile> list = querier.setOffset(offset).setLimit(limit)
                .orderBy(order).filter(filters).list(user.getFollowing(), accessor);
        return fullOrLiteList(list, full);
    }

    @GET
    @Produces({MediaType.APPLICATION_JSON, MediaType.TEXT_XML})
    @Path("{userId:.+}/" + FOLLOWING + "/page")
    public StreamingOutput pageFollowing(
            @PathParam("userId") String userId,
            @QueryParam(OFFSET_PARAM) @DefaultValue("0") int offset,
            @QueryParam(LIMIT_PARAM) @DefaultValue("" + DEFAULT_LIST_LIMIT) int limit,
            @QueryParam(SORT_PARAM) List<String> order,
            @QueryParam(FILTER_PARAM) List<String> filters,
            @QueryParam(FULL_PARAM) @DefaultValue("true") boolean full)
            throws ItemNotFound, BadRequester, SerializationError {
        Accessor accessor = getRequesterUserProfile();
        UserProfile user = views.detail(userId, accessor);
        final Query.Page<UserProfile> page = querier.setOffset(offset).setLimit(limit)
                .orderBy(order).filter(filters).page(user.getFollowing(), accessor);
        return fullOrLitePage(page, full);
>>>>>>> 8133bb5a
    }

    @GET
    @Produces(MediaType.APPLICATION_JSON)
    @Path("{userId:.+}/" + IS_FOLLOWING + "/{otherId:.+}")
    public Response isFollowing(
            @PathParam("userId") String userId,
            @PathParam("otherId") String otherId)
            throws BadRequester, PermissionDenied, ItemNotFound {
        Accessor accessor = getRequesterUserProfile();
        UserProfile user = views.detail(userId, accessor);
        return booleanResponse(user.isFollowing(
                manager.getFrame(otherId, UserProfile.class)));
    }

    @GET
    @Produces(MediaType.APPLICATION_JSON)
    @Path("{userId:.+}/" + IS_FOLLOWER + "/{otherId:.+}")
    public Response isFollower(
            @PathParam("userId") String userId,
            @PathParam("otherId") String otherId)
            throws BadRequester, PermissionDenied, ItemNotFound {
        Accessor accessor = getRequesterUserProfile();
        UserProfile user = views.detail(userId, accessor);
        return booleanResponse(user
                .isFollower(manager.getFrame(otherId, UserProfile.class)));
    }

    @POST
    @Path("{userId:.+}/" + FOLLOWING)
    public Response followUserProfile(
            @PathParam("userId") String userId,
            @QueryParam(ID_PARAM) List<String> otherIds)
            throws BadRequester, PermissionDenied, ItemNotFound {
        Accessor accessor = getRequesterUserProfile();
        UserProfile user = views.detail(userId, accessor);
        try {
            for (String id : otherIds) {
                user.addFollowing(manager.getFrame(id, UserProfile.class));
            }
            graph.getBaseGraph().commit();
            return Response.status(Status.OK).build();
        }  finally {
            cleanupTransaction();
        }
    }

    @DELETE
    @Path("{userId:.+}/" + FOLLOWING)
    public Response unfollowUserProfile(
            @PathParam("userId") String userId,
            @QueryParam(ID_PARAM) List<String> otherIds)
            throws BadRequester, PermissionDenied, ItemNotFound {
        Accessor accessor = getRequesterUserProfile();
        UserProfile user = views.detail(userId, accessor);
        try {
            for (String id : otherIds) {
                user.removeFollowing(manager.getFrame(id, UserProfile.class));
            }
            graph.getBaseGraph().commit();
            return Response.status(Status.OK).build();
        }  finally {
            cleanupTransaction();
        }
    }

    @GET
    @Produces({MediaType.APPLICATION_JSON, MediaType.TEXT_XML})
    @Path("{userId:.+}/" + BLOCKED)
<<<<<<< HEAD
    public Response listBlocked(@PathParam("userId") String userId)
            throws ItemNotFound, BadRequester {
        Accessor accessor = getRequesterUserProfile();
        UserProfile user = views.detail(userId, accessor);
        return streamingPage(getQuery(UserProfile.class).page(user.getBlocked(), accessor));
=======
    public StreamingOutput listBlocked(
            @PathParam("userId") String userId,
            @QueryParam(OFFSET_PARAM) @DefaultValue("0") int offset,
            @QueryParam(LIMIT_PARAM) @DefaultValue("" + DEFAULT_LIST_LIMIT) int limit,
            @QueryParam(SORT_PARAM) List<String> order,
            @QueryParam(FILTER_PARAM) List<String> filters,
            @QueryParam(FULL_PARAM) @DefaultValue("true") boolean full)
            throws ItemNotFound, BadRequester, SerializationError {
        Accessor accessor = getRequesterUserProfile();
        UserProfile user = views.detail(userId, accessor);
        final Iterable<UserProfile> list = querier.setOffset(offset).setLimit(limit)
                .orderBy(order).filter(filters).list(user.getBlocked(), accessor);
        return fullOrLiteList(list, full);
    }

    @GET
    @Produces({MediaType.APPLICATION_JSON, MediaType.TEXT_XML})
    @Path("{userId:.+}/" + BLOCKED + "/page")
    public StreamingOutput pageBlocked(
            @PathParam("userId") String userId,
            @QueryParam(OFFSET_PARAM) @DefaultValue("0") int offset,
            @QueryParam(LIMIT_PARAM) @DefaultValue("" + DEFAULT_LIST_LIMIT) int limit,
            @QueryParam(SORT_PARAM) List<String> order,
            @QueryParam(FILTER_PARAM) List<String> filters,
            @QueryParam(FULL_PARAM) @DefaultValue("true") boolean full)
            throws ItemNotFound, BadRequester, SerializationError {
        Accessor accessor = getRequesterUserProfile();
        UserProfile user = views.detail(userId, accessor);
        final Query.Page<UserProfile> page = querier.setOffset(offset).setLimit(limit)
                .orderBy(order).filter(filters).page(user.getBlocked(), accessor);
        return fullOrLitePage(page, full);
>>>>>>> 8133bb5a
    }

    @GET
    @Produces(MediaType.APPLICATION_JSON)
    @Path("{userId:.+}/" + IS_BLOCKING + "/{otherId:.+}")
    public Response isBlocking(
            @PathParam("userId") String userId,
            @PathParam("otherId") String otherId)
            throws BadRequester, PermissionDenied, ItemNotFound {
        Accessor accessor = getRequesterUserProfile();
        UserProfile user = views.detail(userId, accessor);
        return booleanResponse(user.isBlocking(
                manager.getFrame(otherId, UserProfile.class)));
    }

    @POST
    @Path("{userId:.+}/" + BLOCKED)
    public Response blockUserProfile(
            @PathParam("userId") String userId,
            @QueryParam(ID_PARAM) List<String> otherIds)
            throws BadRequester, PermissionDenied, ItemNotFound {
        Accessor accessor = getRequesterUserProfile();
        UserProfile user = views.detail(userId, accessor);
        try {
            for (String id : otherIds) {
                user.addBlocked(manager.getFrame(id, UserProfile.class));
            }
            graph.getBaseGraph().commit();
            return Response.status(Status.OK).build();
        }  finally {
            cleanupTransaction();
        }
    }

    @DELETE
    @Path("{userId:.+}/" + BLOCKED)
    public Response unblockUserProfile(
            @PathParam("userId") String userId,
            @QueryParam(ID_PARAM) List<String> otherIds)
            throws BadRequester, PermissionDenied, ItemNotFound {
        Accessor accessor = getRequesterUserProfile();
        UserProfile user = views.detail(userId, accessor);
        try {
            for (String id : otherIds) {
                user.removeBlocked(manager.getFrame(id, UserProfile.class));
            }
            graph.getBaseGraph().commit();
            return Response.status(Status.OK).build();
        }  finally {
            cleanupTransaction();
        }
    }

    @GET
    @Produces({MediaType.APPLICATION_JSON, MediaType.TEXT_XML})
    @Path("{userId:.+}/" + WATCHING)
<<<<<<< HEAD
    public Response listWatching(@PathParam("userId") String userId)
            throws ItemNotFound, BadRequester {
        Accessor accessor = getRequesterUserProfile();
        UserProfile user = views.detail(userId, accessor);
        return streamingPage(getQuery(Watchable.class)
                .page(user.getWatching(), accessor));
=======
    public StreamingOutput listWatching(
            @PathParam("userId") String userId,
            @QueryParam(OFFSET_PARAM) @DefaultValue("0") int offset,
            @QueryParam(LIMIT_PARAM) @DefaultValue("" + DEFAULT_LIST_LIMIT) int limit,
            @QueryParam(SORT_PARAM) List<String> order,
            @QueryParam(FILTER_PARAM) List<String> filters,
            @QueryParam(FULL_PARAM) @DefaultValue("true") boolean full)
            throws ItemNotFound, BadRequester, SerializationError {
        Accessor accessor = getRequesterUserProfile();
        UserProfile user = views.detail(userId, accessor);
        final Iterable<Watchable> list = new Query<Watchable>(graph,
                Watchable.class).setOffset(offset).setLimit(limit)
                .orderBy(order).filter(filters).list(user.getWatching(), accessor);
        return fullOrLiteList(list, full);
    }

    @GET
    @Produces({MediaType.APPLICATION_JSON, MediaType.TEXT_XML})
    @Path("{userId:.+}/" + WATCHING + "/page")
    public StreamingOutput pageWatching(
            @PathParam("userId") String userId,
            @QueryParam(OFFSET_PARAM) @DefaultValue("0") int offset,
            @QueryParam(LIMIT_PARAM) @DefaultValue("" + DEFAULT_LIST_LIMIT) int limit,
            @QueryParam(SORT_PARAM) List<String> order,
            @QueryParam(FILTER_PARAM) List<String> filters,
            @QueryParam(FULL_PARAM) @DefaultValue("true") boolean full)
            throws ItemNotFound, BadRequester, SerializationError {
        Accessor accessor = getRequesterUserProfile();
        UserProfile user = views.detail(userId, accessor);
        final Query.Page<Watchable> page = new Query<Watchable>(graph,
                Watchable.class).setOffset(offset).setLimit(limit)
                .orderBy(order).filter(filters).page(user.getWatching(), accessor);
        return fullOrLitePage(page, full);
>>>>>>> 8133bb5a
    }

    @POST
    @Path("{userId:.+}/" + WATCHING)
    public Response watchItem(
            @PathParam("userId") String userId,
            @QueryParam(ID_PARAM) List<String> otherIds)
            throws BadRequester, PermissionDenied, ItemNotFound {
        Accessor accessor = getRequesterUserProfile();
        UserProfile user = views.detail(userId, accessor);
        try {
            for (String id : otherIds) {
                user.addWatching(manager.getFrame(id, Watchable.class));
            }
            graph.getBaseGraph().commit();
            return Response.status(Status.OK).build();
        }  finally {
            cleanupTransaction();
        }
    }

    @DELETE
    @Path("{userId:.+}/" + WATCHING)
    public Response unwatchItem(
            @PathParam("userId") String userId,
            @QueryParam(ID_PARAM) List<String> otherIds)
            throws BadRequester, PermissionDenied, ItemNotFound {
        Accessor accessor = getRequesterUserProfile();
        UserProfile user = views.detail(userId, accessor);
        try {
            for (String id :  otherIds) {
                user.removeWatching(manager.getFrame(id, Watchable.class));
            }
            graph.getBaseGraph().commit();
            return Response.status(Status.OK).build();
        }  finally {
            cleanupTransaction();
        }
    }

    @GET
    @Produces(MediaType.APPLICATION_JSON)
    @Path("{userId:.+}/" + IS_WATCHING + "/{otherId:.+}")
    public Response isWatching(
            @PathParam("userId") String userId,
            @PathParam("otherId") String otherId)
            throws BadRequester, PermissionDenied, ItemNotFound {
        Accessor accessor = getRequesterUserProfile();
        UserProfile user = views.detail(userId, accessor);
        return booleanResponse(user
                .isWatching(manager.getFrame(otherId, Watchable.class)));
    }

    @GET
    @Produces({MediaType.APPLICATION_JSON, MediaType.TEXT_XML})
<<<<<<< HEAD
    @Path("{userId:.+}/" + Entities.ANNOTATION)
    public Response listAnnotations(@PathParam("userId") String userId)
            throws ItemNotFound, BadRequester {
        Accessor accessor = getRequesterUserProfile();
        UserProfile user = views.detail(userId, accessor);
        return streamingPage(getQuery(Annotation.class)
                .page(user.getAnnotations(), accessor));
=======
    @Path("{userId:.+}/" + Entities.ANNOTATION + "/page")
    public StreamingOutput pageAnnotations(
            @PathParam("userId") String userId,
            @QueryParam(OFFSET_PARAM) @DefaultValue("0") int offset,
            @QueryParam(LIMIT_PARAM) @DefaultValue("" + DEFAULT_LIST_LIMIT) int limit,
            @QueryParam(SORT_PARAM) List<String> order,
            @QueryParam(FILTER_PARAM) List<String> filters,
            @QueryParam(FULL_PARAM) @DefaultValue("true") boolean full)
            throws ItemNotFound, BadRequester, SerializationError {
        Accessor accessor = getRequesterUserProfile();
        UserProfile user = views.detail(userId, accessor);
        final Query.Page<Annotation> page = new Query<Annotation>(graph,
                Annotation.class).setOffset(offset).setLimit(limit)
                .orderBy(order).filter(filters).page(user.getAnnotations(), accessor);
        return fullOrLitePage(page, full);
>>>>>>> 8133bb5a
    }

    @GET
    @Produces({MediaType.APPLICATION_JSON, MediaType.TEXT_XML})
<<<<<<< HEAD
    @Path("{userId:.+}/" + Entities.LINK)
    public Response pageLinks(@PathParam("userId") String userId)
            throws ItemNotFound, BadRequester {
        Accessor accessor = getRequesterUserProfile();
        UserProfile user = views.detail(userId, accessor);
        return streamingPage(getQuery(Link.class).page(user.getLinks(), accessor));
=======
    @Path("{userId:.+}/" + Entities.LINK + "/page")
    public StreamingOutput pageLinks(
            @PathParam("userId") String userId,
            @QueryParam(OFFSET_PARAM) @DefaultValue("0") int offset,
            @QueryParam(LIMIT_PARAM) @DefaultValue("" + DEFAULT_LIST_LIMIT) int limit,
            @QueryParam(SORT_PARAM) List<String> order,
            @QueryParam(FILTER_PARAM) List<String> filters,
            @QueryParam(FULL_PARAM) @DefaultValue("true") boolean full)
            throws ItemNotFound, BadRequester, SerializationError {
        Accessor accessor = getRequesterUserProfile();
        UserProfile user = views.detail(userId, accessor);
        final Query.Page<Link> page = new Query<Link>(graph,
                Link.class).setOffset(offset).setLimit(limit)
                .orderBy(order).filter(filters).page(user.getLinks(), accessor);
        return fullOrLitePage(page, full);
>>>>>>> 8133bb5a
    }
}<|MERGE_RESOLUTION|>--- conflicted
+++ resolved
@@ -13,24 +13,10 @@
 import eu.ehri.project.persistence.Bundle;
 import org.neo4j.graphdb.GraphDatabaseService;
 
-<<<<<<< HEAD
 import javax.ws.rs.*;
 import javax.ws.rs.core.Context;
 import javax.ws.rs.core.MediaType;
 import javax.ws.rs.core.Response;
-=======
-import javax.ws.rs.Consumes;
-import javax.ws.rs.DELETE;
-import javax.ws.rs.DefaultValue;
-import javax.ws.rs.GET;
-import javax.ws.rs.POST;
-import javax.ws.rs.PUT;
-import javax.ws.rs.Path;
-import javax.ws.rs.PathParam;
-import javax.ws.rs.Produces;
-import javax.ws.rs.QueryParam;
-import javax.ws.rs.core.*;
->>>>>>> 8133bb5a
 import javax.ws.rs.core.Response.Status;
 import java.util.List;
 import java.util.Set;
@@ -137,91 +123,23 @@
     @GET
     @Produces({MediaType.APPLICATION_JSON, MediaType.TEXT_XML})
     @Path("{userId:.+}/" + FOLLOWERS)
-<<<<<<< HEAD
     public Response listFollowers(@PathParam("userId") String userId)
             throws ItemNotFound, BadRequester {
         Accessor accessor = getRequesterUserProfile();
         UserProfile user = views.detail(userId, accessor);
         return streamingPage(getQuery(UserProfile.class)
                 .page(user.getFollowers(), accessor));
-=======
-    public StreamingOutput listFollowers(
-            @PathParam("userId") String userId,
-            @QueryParam(OFFSET_PARAM) @DefaultValue("0") int offset,
-            @QueryParam(LIMIT_PARAM) @DefaultValue("" + DEFAULT_LIST_LIMIT) int limit,
-            @QueryParam(SORT_PARAM) List<String> order,
-            @QueryParam(FILTER_PARAM) List<String> filters,
-            @QueryParam(FULL_PARAM) @DefaultValue("true") boolean full)
-            throws ItemNotFound, BadRequester, SerializationError {
-        Accessor accessor = getRequesterUserProfile();
-        UserProfile user = views.detail(userId, accessor);
-        final Iterable<UserProfile> list = querier.setOffset(offset).setLimit(limit)
-                .orderBy(order).filter(filters).list(user.getFollowers(), accessor);
-        return fullOrLiteList(list, full);
-    }
-
-    @GET
-    @Produces({MediaType.APPLICATION_JSON, MediaType.TEXT_XML})
-    @Path("{userId:.+}/" + FOLLOWERS + "/page")
-    public StreamingOutput pageFollowers(
-            @PathParam("userId") String userId,
-            @QueryParam(OFFSET_PARAM) @DefaultValue("0") int offset,
-            @QueryParam(LIMIT_PARAM) @DefaultValue("" + DEFAULT_LIST_LIMIT) int limit,
-            @QueryParam(SORT_PARAM) List<String> order,
-            @QueryParam(FILTER_PARAM) List<String> filters,
-            @QueryParam(FULL_PARAM) @DefaultValue("true") boolean full)
-            throws ItemNotFound, BadRequester, SerializationError {
-        Accessor accessor = getRequesterUserProfile();
-        UserProfile user = views.detail(userId, accessor);
-        final Query.Page<UserProfile> page = querier.setOffset(offset).setLimit(limit)
-                .orderBy(order).filter(filters).page(user.getFollowers(), accessor);
-        return fullOrLitePage(page, full);
->>>>>>> 8133bb5a
     }
 
     @GET
     @Produces({MediaType.APPLICATION_JSON, MediaType.TEXT_XML})
     @Path("{userId:.+}/" + FOLLOWING)
-<<<<<<< HEAD
     public Response listFollowing(@PathParam("userId") String userId)
             throws ItemNotFound, BadRequester {
         Accessor accessor = getRequesterUserProfile();
         UserProfile user = views.detail(userId, accessor);
         return streamingPage(getQuery(UserProfile.class)
                 .page(user.getFollowing(), accessor));
-=======
-    public StreamingOutput listFollowing(
-            @PathParam("userId") String userId,
-            @QueryParam(OFFSET_PARAM) @DefaultValue("0") int offset,
-            @QueryParam(LIMIT_PARAM) @DefaultValue("" + DEFAULT_LIST_LIMIT) int limit,
-            @QueryParam(SORT_PARAM) List<String> order,
-            @QueryParam(FILTER_PARAM) List<String> filters,
-            @QueryParam(FULL_PARAM) @DefaultValue("true") boolean full)
-            throws ItemNotFound, BadRequester, SerializationError {
-        Accessor accessor = getRequesterUserProfile();
-        UserProfile user = views.detail(userId, accessor);
-        final Iterable<UserProfile> list = querier.setOffset(offset).setLimit(limit)
-                .orderBy(order).filter(filters).list(user.getFollowing(), accessor);
-        return fullOrLiteList(list, full);
-    }
-
-    @GET
-    @Produces({MediaType.APPLICATION_JSON, MediaType.TEXT_XML})
-    @Path("{userId:.+}/" + FOLLOWING + "/page")
-    public StreamingOutput pageFollowing(
-            @PathParam("userId") String userId,
-            @QueryParam(OFFSET_PARAM) @DefaultValue("0") int offset,
-            @QueryParam(LIMIT_PARAM) @DefaultValue("" + DEFAULT_LIST_LIMIT) int limit,
-            @QueryParam(SORT_PARAM) List<String> order,
-            @QueryParam(FILTER_PARAM) List<String> filters,
-            @QueryParam(FULL_PARAM) @DefaultValue("true") boolean full)
-            throws ItemNotFound, BadRequester, SerializationError {
-        Accessor accessor = getRequesterUserProfile();
-        UserProfile user = views.detail(userId, accessor);
-        final Query.Page<UserProfile> page = querier.setOffset(offset).setLimit(limit)
-                .orderBy(order).filter(filters).page(user.getFollowing(), accessor);
-        return fullOrLitePage(page, full);
->>>>>>> 8133bb5a
     }
 
     @GET
@@ -291,45 +209,11 @@
     @GET
     @Produces({MediaType.APPLICATION_JSON, MediaType.TEXT_XML})
     @Path("{userId:.+}/" + BLOCKED)
-<<<<<<< HEAD
     public Response listBlocked(@PathParam("userId") String userId)
             throws ItemNotFound, BadRequester {
         Accessor accessor = getRequesterUserProfile();
         UserProfile user = views.detail(userId, accessor);
         return streamingPage(getQuery(UserProfile.class).page(user.getBlocked(), accessor));
-=======
-    public StreamingOutput listBlocked(
-            @PathParam("userId") String userId,
-            @QueryParam(OFFSET_PARAM) @DefaultValue("0") int offset,
-            @QueryParam(LIMIT_PARAM) @DefaultValue("" + DEFAULT_LIST_LIMIT) int limit,
-            @QueryParam(SORT_PARAM) List<String> order,
-            @QueryParam(FILTER_PARAM) List<String> filters,
-            @QueryParam(FULL_PARAM) @DefaultValue("true") boolean full)
-            throws ItemNotFound, BadRequester, SerializationError {
-        Accessor accessor = getRequesterUserProfile();
-        UserProfile user = views.detail(userId, accessor);
-        final Iterable<UserProfile> list = querier.setOffset(offset).setLimit(limit)
-                .orderBy(order).filter(filters).list(user.getBlocked(), accessor);
-        return fullOrLiteList(list, full);
-    }
-
-    @GET
-    @Produces({MediaType.APPLICATION_JSON, MediaType.TEXT_XML})
-    @Path("{userId:.+}/" + BLOCKED + "/page")
-    public StreamingOutput pageBlocked(
-            @PathParam("userId") String userId,
-            @QueryParam(OFFSET_PARAM) @DefaultValue("0") int offset,
-            @QueryParam(LIMIT_PARAM) @DefaultValue("" + DEFAULT_LIST_LIMIT) int limit,
-            @QueryParam(SORT_PARAM) List<String> order,
-            @QueryParam(FILTER_PARAM) List<String> filters,
-            @QueryParam(FULL_PARAM) @DefaultValue("true") boolean full)
-            throws ItemNotFound, BadRequester, SerializationError {
-        Accessor accessor = getRequesterUserProfile();
-        UserProfile user = views.detail(userId, accessor);
-        final Query.Page<UserProfile> page = querier.setOffset(offset).setLimit(limit)
-                .orderBy(order).filter(filters).page(user.getBlocked(), accessor);
-        return fullOrLitePage(page, full);
->>>>>>> 8133bb5a
     }
 
     @GET
@@ -386,48 +270,12 @@
     @GET
     @Produces({MediaType.APPLICATION_JSON, MediaType.TEXT_XML})
     @Path("{userId:.+}/" + WATCHING)
-<<<<<<< HEAD
     public Response listWatching(@PathParam("userId") String userId)
             throws ItemNotFound, BadRequester {
         Accessor accessor = getRequesterUserProfile();
         UserProfile user = views.detail(userId, accessor);
         return streamingPage(getQuery(Watchable.class)
                 .page(user.getWatching(), accessor));
-=======
-    public StreamingOutput listWatching(
-            @PathParam("userId") String userId,
-            @QueryParam(OFFSET_PARAM) @DefaultValue("0") int offset,
-            @QueryParam(LIMIT_PARAM) @DefaultValue("" + DEFAULT_LIST_LIMIT) int limit,
-            @QueryParam(SORT_PARAM) List<String> order,
-            @QueryParam(FILTER_PARAM) List<String> filters,
-            @QueryParam(FULL_PARAM) @DefaultValue("true") boolean full)
-            throws ItemNotFound, BadRequester, SerializationError {
-        Accessor accessor = getRequesterUserProfile();
-        UserProfile user = views.detail(userId, accessor);
-        final Iterable<Watchable> list = new Query<Watchable>(graph,
-                Watchable.class).setOffset(offset).setLimit(limit)
-                .orderBy(order).filter(filters).list(user.getWatching(), accessor);
-        return fullOrLiteList(list, full);
-    }
-
-    @GET
-    @Produces({MediaType.APPLICATION_JSON, MediaType.TEXT_XML})
-    @Path("{userId:.+}/" + WATCHING + "/page")
-    public StreamingOutput pageWatching(
-            @PathParam("userId") String userId,
-            @QueryParam(OFFSET_PARAM) @DefaultValue("0") int offset,
-            @QueryParam(LIMIT_PARAM) @DefaultValue("" + DEFAULT_LIST_LIMIT) int limit,
-            @QueryParam(SORT_PARAM) List<String> order,
-            @QueryParam(FILTER_PARAM) List<String> filters,
-            @QueryParam(FULL_PARAM) @DefaultValue("true") boolean full)
-            throws ItemNotFound, BadRequester, SerializationError {
-        Accessor accessor = getRequesterUserProfile();
-        UserProfile user = views.detail(userId, accessor);
-        final Query.Page<Watchable> page = new Query<Watchable>(graph,
-                Watchable.class).setOffset(offset).setLimit(limit)
-                .orderBy(order).filter(filters).page(user.getWatching(), accessor);
-        return fullOrLitePage(page, full);
->>>>>>> 8133bb5a
     }
 
     @POST
@@ -483,7 +331,6 @@
 
     @GET
     @Produces({MediaType.APPLICATION_JSON, MediaType.TEXT_XML})
-<<<<<<< HEAD
     @Path("{userId:.+}/" + Entities.ANNOTATION)
     public Response listAnnotations(@PathParam("userId") String userId)
             throws ItemNotFound, BadRequester {
@@ -491,50 +338,15 @@
         UserProfile user = views.detail(userId, accessor);
         return streamingPage(getQuery(Annotation.class)
                 .page(user.getAnnotations(), accessor));
-=======
-    @Path("{userId:.+}/" + Entities.ANNOTATION + "/page")
-    public StreamingOutput pageAnnotations(
-            @PathParam("userId") String userId,
-            @QueryParam(OFFSET_PARAM) @DefaultValue("0") int offset,
-            @QueryParam(LIMIT_PARAM) @DefaultValue("" + DEFAULT_LIST_LIMIT) int limit,
-            @QueryParam(SORT_PARAM) List<String> order,
-            @QueryParam(FILTER_PARAM) List<String> filters,
-            @QueryParam(FULL_PARAM) @DefaultValue("true") boolean full)
-            throws ItemNotFound, BadRequester, SerializationError {
-        Accessor accessor = getRequesterUserProfile();
-        UserProfile user = views.detail(userId, accessor);
-        final Query.Page<Annotation> page = new Query<Annotation>(graph,
-                Annotation.class).setOffset(offset).setLimit(limit)
-                .orderBy(order).filter(filters).page(user.getAnnotations(), accessor);
-        return fullOrLitePage(page, full);
->>>>>>> 8133bb5a
-    }
-
-    @GET
-    @Produces({MediaType.APPLICATION_JSON, MediaType.TEXT_XML})
-<<<<<<< HEAD
+    }
+
+    @GET
+    @Produces({MediaType.APPLICATION_JSON, MediaType.TEXT_XML})
     @Path("{userId:.+}/" + Entities.LINK)
     public Response pageLinks(@PathParam("userId") String userId)
             throws ItemNotFound, BadRequester {
         Accessor accessor = getRequesterUserProfile();
         UserProfile user = views.detail(userId, accessor);
         return streamingPage(getQuery(Link.class).page(user.getLinks(), accessor));
-=======
-    @Path("{userId:.+}/" + Entities.LINK + "/page")
-    public StreamingOutput pageLinks(
-            @PathParam("userId") String userId,
-            @QueryParam(OFFSET_PARAM) @DefaultValue("0") int offset,
-            @QueryParam(LIMIT_PARAM) @DefaultValue("" + DEFAULT_LIST_LIMIT) int limit,
-            @QueryParam(SORT_PARAM) List<String> order,
-            @QueryParam(FILTER_PARAM) List<String> filters,
-            @QueryParam(FULL_PARAM) @DefaultValue("true") boolean full)
-            throws ItemNotFound, BadRequester, SerializationError {
-        Accessor accessor = getRequesterUserProfile();
-        UserProfile user = views.detail(userId, accessor);
-        final Query.Page<Link> page = new Query<Link>(graph,
-                Link.class).setOffset(offset).setLimit(limit)
-                .orderBy(order).filter(filters).page(user.getLinks(), accessor);
-        return fullOrLitePage(page, full);
->>>>>>> 8133bb5a
     }
 }