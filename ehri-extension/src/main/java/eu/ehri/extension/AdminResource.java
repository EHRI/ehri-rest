package eu.ehri.extension;

// Borrowed, temporarily, from Michael Hunger:
// https://github.com/jexp/neo4j-clean-remote-db-addon

import javax.ws.rs.*;
import javax.ws.rs.core.Context;
import javax.ws.rs.core.HttpHeaders;
import javax.ws.rs.core.MediaType;
import javax.ws.rs.core.Response;
import javax.ws.rs.core.Response.Status;

import com.fasterxml.jackson.core.type.TypeReference;
import com.fasterxml.jackson.databind.ObjectMapper;
import com.google.common.collect.Maps;
import eu.ehri.project.definitions.EventTypes;
import eu.ehri.project.definitions.Ontology;
import eu.ehri.project.models.*;
import eu.ehri.project.models.base.AccessibleEntity;
import eu.ehri.project.models.base.Actioner;
import eu.ehri.project.models.cvoc.Concept;
import eu.ehri.project.persistence.ActionManager;
import eu.ehri.project.views.Crud;
import eu.ehri.project.views.ViewFactory;
import org.neo4j.graphdb.GraphDatabaseService;

import com.tinkerpop.blueprints.CloseableIterable;
import com.tinkerpop.blueprints.Vertex;

import eu.ehri.project.acl.AclManager;
import eu.ehri.project.acl.PermissionType;
import eu.ehri.project.models.base.Accessor;
import eu.ehri.project.persistence.Bundle;

import java.io.IOException;
import java.util.HashMap;
import java.util.List;
import java.util.Map;

/**
 * Provides additional Admin methods needed by client systems.
 */
@Path("admin")
public class AdminResource extends AbstractRestResource {

    private static ObjectMapper mapper = new ObjectMapper();
    public static String DEFAULT_USER_ID_PREFIX = "user";
    public static String DEFAULT_USER_ID_FORMAT = "%s%06d";

    public AdminResource(@Context GraphDatabaseService database, @Context HttpHeaders requestHeaders) {
        super(database, requestHeaders);
    }

    @POST
    @Produces(MediaType.APPLICATION_JSON)
    @Path("/_rebuildChildCache")
    public Response rebuildChildCache() throws Exception {
        checkNotInTransaction();
        try {
            for (DocumentaryUnit unit: manager.getFrames(EntityClass.DOCUMENTARY_UNIT, DocumentaryUnit.class)) {
                unit.updateChildCountCache();
            }
            for (Repository repository : manager.getFrames(EntityClass.REPOSITORY, Repository.class)) {
                repository.updateChildCountCache();
            }
            for (Country country : manager.getFrames(EntityClass.COUNTRY, Country.class)) {
                country.updateChildCountCache();
            }
            for (Group group : manager.getFrames(EntityClass.GROUP, Group.class)) {
                group.updateChildCountCache();
            }
            for (Concept concept : manager.getFrames(EntityClass.CVOC_CONCEPT, Concept.class)) {
                concept.updateChildCountCache();
            }

            graph.getBaseGraph().commit();
            return Response.status(Status.OK).build();
        } finally {
            cleanupTransaction();
        }
    }


    /**
     * Create a new user with a default name and identifier.
     * 
     * @return
     * @throws Exception
     */
    @POST
    @Produces({MediaType.APPLICATION_JSON, MediaType.TEXT_XML})
    @Consumes(MediaType.APPLICATION_JSON)
    @Path("/createDefaultUserProfile")
<<<<<<< HEAD
    public Response createDefaultUserProfile(String jsonData) throws Exception {
        checkNotInTransaction();
=======
    public Response createDefaultUserProfile(String jsonData,
            @QueryParam(GROUP_PARAM) List<String> groups) throws Exception {
        graph.getBaseGraph().checkNotInTransaction();
>>>>>>> a0c0b4de
        try {
            String ident = getNextDefaultUserId();
            Bundle bundle = new Bundle.Builder(EntityClass.USER_PROFILE)
                    .addDataValue(Ontology.IDENTIFIER_KEY, ident)
                    .addDataValue(Ontology.NAME_KEY, ident)
                    .addData(parseUserData(jsonData))
                    .build();

            // NB: This assumes that admin's ID is the same as its identifier.
            Accessor accessor = manager.getFrame(Group.ADMIN_GROUP_IDENTIFIER,
                    Accessor.class);
            Crud<UserProfile> view = ViewFactory.getCrudWithLogging(graph, UserProfile.class);
            UserProfile user = view.create(bundle, accessor);

            // add to the groups
            for (String groupId: groups) {
                Group group = manager.getFrame(groupId, EntityClass.GROUP, Group.class);
                group.addMember(user);
            }

            // Grant them owner permissions on their own account.
            new AclManager(graph).grantPermissions(user, user,
                    PermissionType.OWNER);

            String jsonStr = getSerializer().vertexFrameToJson(user);
            graph.getBaseGraph().commit();
            return Response.status(Status.CREATED).entity((jsonStr).getBytes())
                    .build();
        } finally {
            cleanupTransaction();
        }
    }

    // Helpers...

    private String getNextDefaultUserId() {
        // FIXME: It's crappy to have to iterate all the items to count them...
        long userCount = 0;
        CloseableIterable<Vertex> query = manager
                .getVertices(EntityClass.USER_PROFILE);
        try {
            for (@SuppressWarnings("unused")
            Vertex _ : query)
                userCount++;
        } finally {
            query.close();
        }
        long start = userCount + 1;
        while (manager.exists(String.format(DEFAULT_USER_ID_FORMAT,
                DEFAULT_USER_ID_PREFIX, start)))
            start++;
        return String.format(DEFAULT_USER_ID_FORMAT, DEFAULT_USER_ID_PREFIX,
                start);
    }

    private Map<String,Object> parseUserData(String json) throws IOException {
        if (json == null || json.trim().equals("")) {
            return Maps.newHashMap();
        } else {
            TypeReference<HashMap<String,Object>> typeRef = new TypeReference<
                                    HashMap<String,Object>
                                    >() {};
            return mapper.readValue(json, typeRef);
        }
    }
}<|MERGE_RESOLUTION|>--- conflicted
+++ resolved
@@ -13,13 +13,9 @@
 import com.fasterxml.jackson.core.type.TypeReference;
 import com.fasterxml.jackson.databind.ObjectMapper;
 import com.google.common.collect.Maps;
-import eu.ehri.project.definitions.EventTypes;
 import eu.ehri.project.definitions.Ontology;
 import eu.ehri.project.models.*;
-import eu.ehri.project.models.base.AccessibleEntity;
-import eu.ehri.project.models.base.Actioner;
 import eu.ehri.project.models.cvoc.Concept;
-import eu.ehri.project.persistence.ActionManager;
 import eu.ehri.project.views.Crud;
 import eu.ehri.project.views.ViewFactory;
 import org.neo4j.graphdb.GraphDatabaseService;
@@ -84,21 +80,16 @@
     /**
      * Create a new user with a default name and identifier.
      * 
-     * @return
+     * @return A new user
      * @throws Exception
      */
     @POST
     @Produces({MediaType.APPLICATION_JSON, MediaType.TEXT_XML})
     @Consumes(MediaType.APPLICATION_JSON)
     @Path("/createDefaultUserProfile")
-<<<<<<< HEAD
-    public Response createDefaultUserProfile(String jsonData) throws Exception {
-        checkNotInTransaction();
-=======
     public Response createDefaultUserProfile(String jsonData,
             @QueryParam(GROUP_PARAM) List<String> groups) throws Exception {
-        graph.getBaseGraph().checkNotInTransaction();
->>>>>>> a0c0b4de
+        checkNotInTransaction();
         try {
             String ident = getNextDefaultUserId();
             Bundle bundle = new Bundle.Builder(EntityClass.USER_PROFILE)
