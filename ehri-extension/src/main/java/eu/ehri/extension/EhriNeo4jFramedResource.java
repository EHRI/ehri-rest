package eu.ehri.extension;

import java.io.PrintWriter;
import java.io.StringWriter;
import java.io.Writer;
import java.net.URI;
import java.util.List;

import javax.ws.rs.core.Context;
import javax.ws.rs.core.HttpHeaders;
import javax.ws.rs.core.Response;
import javax.ws.rs.core.UriBuilder;
import javax.ws.rs.core.UriInfo;
import javax.ws.rs.core.Response.Status;

import org.neo4j.graphdb.GraphDatabaseService;

import com.tinkerpop.blueprints.impls.neo4j.Neo4jGraph;
import com.tinkerpop.frames.FramedGraph;
import com.tinkerpop.frames.VertexFrame;

import eu.ehri.project.exceptions.DeserializationError;
import eu.ehri.project.exceptions.PermissionDenied;
import eu.ehri.project.exceptions.SerializationError;
import eu.ehri.project.exceptions.ValidationError;
import eu.ehri.project.models.base.AccessibleEntity;
import eu.ehri.project.persistance.Converter;
import eu.ehri.project.persistance.EntityBundle;
import eu.ehri.project.views.Views;

/**
<<<<<<< HEAD
 * Handle CRUD operations on AccessibleEntity's
 * by using the eu.ehri.project.views.Views class generic code.
 * Resources for specific entities can extend this class.   
 *
 * @param <E> The specific AccesibleEntity derived class
=======
 * Handle CRUD operations on AccessibleEntity's by using the
 * eu.ehri.project.views.Views class generic code. Resources for specific
 * entities can extend this class.
 * 
 * @param <E>
>>>>>>> e0923eda
 */
public class EhriNeo4jFramedResource<E extends AccessibleEntity> {
    /**
     * With each request the headers of that request are injected into the
     * requestHeaders parameter.
     */
    @Context
    private HttpHeaders requestHeaders;

    /**
     * With each request URI info is injected into the uriInfo parameter.
     */
    @Context
    private UriInfo uriInfo;

    private final GraphDatabaseService database;
    private final FramedGraph<Neo4jGraph> graph;
    private final Views<E> views;
    private final Class<E> cls;
    private final Converter converter = new Converter();

    public final static String AUTH_HEADER_NAME = "Authorization";

    /**
     * Constructor
     * 
     * @param database
     *            Injected neo4j database
     * @param cls
     *            The 'entity' class
     */
    public EhriNeo4jFramedResource(@Context GraphDatabaseService database,
            Class<E> cls) {
        this.database = database;
        graph = new FramedGraph<Neo4jGraph>(new Neo4jGraph(database));
        this.cls = cls;
        views = new Views<E>(graph, cls);
    }

    /**
     * Create an instance of the 'entity' in the database
     * 
     * @param json
     *            The json representation of the entity to create (no vertex
     *            'id' fields)
     * @return The response of the create request, the 'location' will contain
     *         the url of the newly created instance.
     */
    public Response create(String json) {

        EntityBundle<VertexFrame> entityBundle = null;
        try {
            entityBundle = converter.jsonToBundle(json);
        } catch (DeserializationError e1) {
            return Response.status(Status.BAD_REQUEST)
                    .entity(produceErrorMessageJson(e1).getBytes()).build();
        }

        E entity = null;
        try {
            entity = views.create(converter.bundleToData(entityBundle),
                    getRequesterUserProfileId());
        } catch (PermissionDenied e) {
            return Response.status(Status.UNAUTHORIZED)
                    .entity((produceErrorMessageJson(e)).getBytes()).build();
        } catch (ValidationError e) {
            return Response.status(Status.INTERNAL_SERVER_ERROR)
                    .entity((produceErrorMessageJson(e)).getBytes()).build();
        } catch (DeserializationError e) {
            return Response.status(Status.INTERNAL_SERVER_ERROR)
                    .entity((produceErrorMessageJson(e)).getBytes()).build();
        }

        // Return the json of the created entity,
        // but what if it fails, the entity has already been created; no
        // rollback!
        String jsonStr;
        try {
            jsonStr = converter.vertexFrameToJson(entity);
        } catch (SerializationError e) {
            return Response.status(Status.INTERNAL_SERVER_ERROR)
                    .entity((produceErrorMessageJson(e)).getBytes()).build();
        }

        // The caller wants to know the id of the created vertex
        // It is in the returned json but it is better if
        // the loacation holds the url to the new resource so that can be used
        // with a GET,
        // otherwise we would have to add a 'uri' or 'self' field to the json?
        UriBuilder ub = uriInfo.getAbsolutePathBuilder();
        URI docUri = ub.path(entity.asVertex().getId().toString()).build();

        return Response.status(Status.OK).location(docUri)
                .entity((jsonStr).getBytes()).build();
    }

    /**
     * Retieve (get) an instance of the 'entity' in the database
     * 
     * @param id
     *            The vertex id
     * @return The response of the request, which contains the json
     *         representation
     */
    public Response retrieve(long id) {
        try {
            E entity = views.detail(id, getRequesterUserProfileId());
            String jsonStr = new Converter().vertexFrameToJson(entity);

            return Response.status(Status.OK).entity((jsonStr).getBytes())
                    .build();
        } catch (PermissionDenied e) {
            return Response.status(Status.UNAUTHORIZED).build();
        } catch (SerializationError e) {
            // Most likely there was no such item (wrong id)
            // BETTER get a different Exception for that?
            //
            // so we would need to return a BADREQUEST, or NOTFOUND

            return Response.status(Status.NOT_FOUND)
                    .entity((produceErrorMessageJson(e)).getBytes()).build();
        }
    }

    /**
     * Update (change) an instance of the 'entity' in the database
     * 
     * @param json
     *            The json
     * @return The response of the update request
     */
    public Response update(String json) {
        EntityBundle<VertexFrame> entityBundle = null;
        try {
            entityBundle = converter.jsonToBundle(json);
        } catch (DeserializationError e1) {
            return Response.status(Status.BAD_REQUEST)
                    .entity(produceErrorMessageJson(e1).getBytes()).build();
        }

        try {
            views.update(converter.bundleToData(entityBundle),
                    getRequesterUserProfileId());
        } catch (PermissionDenied e) {
            return Response.status(Status.UNAUTHORIZED)
                    .entity((produceErrorMessageJson(e)).getBytes()).build();
        } catch (ValidationError e) {
            return Response.status(Status.INTERNAL_SERVER_ERROR)
                    .entity((produceErrorMessageJson(e)).getBytes()).build();
        } catch (DeserializationError e) {
            return Response.status(Status.INTERNAL_SERVER_ERROR)
                    .entity((produceErrorMessageJson(e)).getBytes()).build();
        }

        return Response.status(Status.OK).build();
    }

    /**
     * Delete (remove) an instance of the 'entity' in the database
     * 
     * @param id
     *            The vertex id
     * @return The response of the delete request
     */
    protected Response delete(long id) {
        try {
            views.delete(id, getRequesterUserProfileId());
            return Response.status(Status.OK).build();
        } catch (PermissionDenied e) {
            return Response.status(Status.UNAUTHORIZED)
                    .entity((produceErrorMessageJson(e)).getBytes()).build();
        } catch (ValidationError e) {
            return Response.status(Status.INTERNAL_SERVER_ERROR)
                    .entity((produceErrorMessageJson(e)).getBytes()).build();
        } catch (SerializationError e) {
            return Response.status(Status.INTERNAL_SERVER_ERROR)
                    .entity((produceErrorMessageJson(e)).getBytes()).build();
        }
    }

    /*** helpers ***/

    /**
     * Retrieve the id of the UserProfile of the requester
     * 
     * @return The vertex id
     * @throws PermissionDenied
     */
    protected Long getRequesterUserProfileId() throws PermissionDenied {
        Long id;
        List<String> list = requestHeaders.getRequestHeader(AUTH_HEADER_NAME);

        if (list.isEmpty()) {
            throw new PermissionDenied("Authorization id missing");
        } else {
            // just take the first one and get the Long value
            try {
                id = Long.parseLong(list.get(0));
            } catch (NumberFormatException e) {
                throw new PermissionDenied("Authorization id has wrong format");
            }
        }

        return id;
    }

    /**
     * Produce json formatted ErrorMessage
     * 
     * @param e
     *            The exception
     * @return The json string
     */
    protected String produceErrorMessageJson(Exception e) {
        // NOTE only put in a stacktrace when debugging??
        // or no stacktraces, only by logging!

        String message = "{errormessage: \"  " + e.getMessage() + "\""
                + ", stacktrace:  \"  " + getStackTrace(e) + "\"" + "}";

        return message;
    }

    // Use for testing
    // see http://www.javapractices.com/topic/TopicAction.do?Id=78
    // for even nicer trace tool
    public static String getStackTrace(Throwable aThrowable) {
        final Writer result = new StringWriter();
        final PrintWriter printWriter = new PrintWriter(result);
        aThrowable.printStackTrace(printWriter);
        return result.toString();
    }
}<|MERGE_RESOLUTION|>--- conflicted
+++ resolved
@@ -29,19 +29,11 @@
 import eu.ehri.project.views.Views;
 
 /**
-<<<<<<< HEAD
  * Handle CRUD operations on AccessibleEntity's
  * by using the eu.ehri.project.views.Views class generic code.
  * Resources for specific entities can extend this class.   
  *
  * @param <E> The specific AccesibleEntity derived class
-=======
- * Handle CRUD operations on AccessibleEntity's by using the
- * eu.ehri.project.views.Views class generic code. Resources for specific
- * entities can extend this class.
- * 
- * @param <E>
->>>>>>> e0923eda
  */
 public class EhriNeo4jFramedResource<E extends AccessibleEntity> {
     /**
