package eu.ehri.extension.test;

import static org.junit.Assert.assertEquals;

import java.net.URI;
import java.util.Map;

import javax.ws.rs.core.MediaType;
import javax.ws.rs.core.Response;

import org.junit.Before;
import org.junit.BeforeClass;
import org.junit.Test;

import com.sun.jersey.api.client.ClientResponse;
import com.sun.jersey.api.client.WebResource;
import eu.ehri.extension.EhriNeo4jFramedResource;
import eu.ehri.project.models.DocumentaryUnit;
import eu.ehri.project.persistance.EntityBundle;

public class DocumentaryUnitRestClientTest extends BaseRestClientTest {

    private String jsonDocumentaryUnitTestStr; // test data to create a
                                               // DocumentaryUnit
    static final String UPDATED_NAME = "UpdatedNameTEST";

    @BeforeClass
    public static void setUpBeforeClass() throws Exception {
        initializeTestDb(DocumentaryUnitRestClientTest.class.getName());
    }

    @Before
    public void setUp() throws Exception {
        jsonDocumentaryUnitTestStr = readFileAsString("documentaryUnit.json");
    }

    /**
<<<<<<< HEAD
     * CR(U)D cycle could also use curl like this: curl -v -X POST -H
     * "Authorization: 80497" -H "Accept: application/json" -H
     * "Content-type: application/json"
     * http://localhost:7474/examples/unmanaged/ehri/documentaryUnit -d
     * '{"data":{"name":"a collection","identifier":"some id",
     * "isA":"documentaryUnit"
     * },"relationships":{"describes":[{"data":{"identifier":"some id",
     * "title":"a description"
     * ,"isA":"documentDescription","languageCode":"en"}}],
     * "hasDate":[{"data":{"startDate":"1940-01-01T00:00:00Z","endDate":
     * "1945-01-01T00:00:00Z", "isA":"datePeriod"}}]}}'
     * 
     * curl -v -X GET -H "Authorization: 80497" -H "Accept: application/json"
     * http://localhost:7474/examples/unmanaged/ehri/documentaryUnit/80501
     * 
     * curl -v -X DELETE -H "Authorization: 80497" -H "Accept: application/json"
     * http://localhost:7474/examples/unmanaged/ehri/documentaryUnit/80501
=======
     * CR(U)D cycle 
>>>>>>> 5619f44b
     */
    @Test
    public void testCreateDeleteDocumentaryUnit() throws Exception {
        // Create
        WebResource resource = client.resource(getExtensionEntryPointUri()
                + "/documentaryUnit");
        ClientResponse response = resource
                .accept(MediaType.APPLICATION_JSON)
                .type(MediaType.APPLICATION_JSON)
                .header(EhriNeo4jFramedResource.AUTH_HEADER_NAME,
                		getAdminUserProfileId()).entity(jsonDocumentaryUnitTestStr)
                .post(ClientResponse.class);

        assertEquals(Response.Status.OK.getStatusCode(), response.getStatus());
        // TODO test if json is valid?
        // response.getEntity(String.class)

        // Get created doc via the response location?
        URI location = response.getLocation();

        resource = client.resource(location);
        response = resource
                .accept(MediaType.APPLICATION_JSON)
                .header(EhriNeo4jFramedResource.AUTH_HEADER_NAME,
                		getAdminUserProfileId()).get(ClientResponse.class);
        assertEquals(Response.Status.OK.getStatusCode(), response.getStatus());
        // TODO again test json
    }

    @Test
    public void testUpdateDocumentaryUnit() throws Exception {

        // -create data for testing
        WebResource resource = client.resource(getExtensionEntryPointUri()
                + "/documentaryUnit");
        ClientResponse response = resource
                .accept(MediaType.APPLICATION_JSON)
                .type(MediaType.APPLICATION_JSON)
                .header(EhriNeo4jFramedResource.AUTH_HEADER_NAME,
                		getAdminUserProfileId()).entity(jsonDocumentaryUnitTestStr)
                .post(ClientResponse.class);

        assertEquals(Response.Status.OK.getStatusCode(), response.getStatus());
        // TODO test if json is valid?
        // response.getEntity(String.class)

        // Get created doc via the response location?
        URI location = response.getLocation();

        resource = client.resource(location);
        response = resource
                .accept(MediaType.APPLICATION_JSON)
                .header(EhriNeo4jFramedResource.AUTH_HEADER_NAME,
                		getAdminUserProfileId()).get(ClientResponse.class);
        assertEquals(Response.Status.OK.getStatusCode(), response.getStatus());

        // -get the data and change it
        String json = response.getEntity(String.class);
        EntityBundle<DocumentaryUnit> entityBundle = converter
                .jsonToBundle(json);
        Map<String, Object> data = entityBundle.getData();
        entityBundle.setDataValue("name", UPDATED_NAME);
        String toUpdateJson = converter.bundleToJson(entityBundle);

        // -update
        resource = client.resource(getExtensionEntryPointUri() + "/documentaryUnit");
        response = resource
                .accept(MediaType.APPLICATION_JSON)
                .type(MediaType.APPLICATION_JSON)
                .header(EhriNeo4jFramedResource.AUTH_HEADER_NAME,
                		getAdminUserProfileId()).entity(toUpdateJson)
                .put(ClientResponse.class);
        assertEquals(Response.Status.OK.getStatusCode(), response.getStatus());

        // -get the data and convert to a bundle, is it changed?
        resource = client.resource(location);
        response = resource
                .accept(MediaType.APPLICATION_JSON)
                .header(EhriNeo4jFramedResource.AUTH_HEADER_NAME,
                		getAdminUserProfileId()).get(ClientResponse.class);
        assertEquals(Response.Status.OK.getStatusCode(), response.getStatus());

        // -get the data and convert to a bundle, is it OK?
        String updatedJson = response.getEntity(String.class);
        EntityBundle<DocumentaryUnit> updatedEntityBundle = converter
                .jsonToBundle(updatedJson);
        Map<String, Object> updatedData = updatedEntityBundle.getData();
        assertEquals(UPDATED_NAME, updatedData.get("name"));
    }

}<|MERGE_RESOLUTION|>--- conflicted
+++ resolved
@@ -35,27 +35,7 @@
     }
 
     /**
-<<<<<<< HEAD
-     * CR(U)D cycle could also use curl like this: curl -v -X POST -H
-     * "Authorization: 80497" -H "Accept: application/json" -H
-     * "Content-type: application/json"
-     * http://localhost:7474/examples/unmanaged/ehri/documentaryUnit -d
-     * '{"data":{"name":"a collection","identifier":"some id",
-     * "isA":"documentaryUnit"
-     * },"relationships":{"describes":[{"data":{"identifier":"some id",
-     * "title":"a description"
-     * ,"isA":"documentDescription","languageCode":"en"}}],
-     * "hasDate":[{"data":{"startDate":"1940-01-01T00:00:00Z","endDate":
-     * "1945-01-01T00:00:00Z", "isA":"datePeriod"}}]}}'
-     * 
-     * curl -v -X GET -H "Authorization: 80497" -H "Accept: application/json"
-     * http://localhost:7474/examples/unmanaged/ehri/documentaryUnit/80501
-     * 
-     * curl -v -X DELETE -H "Authorization: 80497" -H "Accept: application/json"
-     * http://localhost:7474/examples/unmanaged/ehri/documentaryUnit/80501
-=======
      * CR(U)D cycle 
->>>>>>> 5619f44b
      */
     @Test
     public void testCreateDeleteDocumentaryUnit() throws Exception {
