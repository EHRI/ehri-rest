<?xml version="1.0" encoding="UTF-8"?>
<project xmlns="http://maven.apache.org/POM/4.0.0" xmlns:xsi="http://www.w3.org/2001/XMLSchema-instance"
	xsi:schemaLocation="http://maven.apache.org/POM/4.0.0 http://maven.apache.org/maven-v4_0_0.xsd">
	<modelVersion>4.0.0</modelVersion>
	<parent>
		<groupId>ehri-project</groupId>
		<artifactId>ehri-data</artifactId>
		<version>1.0</version>
	</parent>

	<artifactId>ehri-extension</artifactId>
	<version>0.0.1-SNAPSHOT</version>

	<!-- TODO add license info and more -->

	<build>
		<plugins>
			<plugin>
				<artifactId>maven-compiler-plugin</artifactId>
				<version>2.3.2</version>
				<configuration>
					<source>1.6</source>
					<target>1.6</target>
				</configuration>
			</plugin>
			<plugin>
				<artifactId>maven-surefire-plugin</artifactId>
				<version>2.12.3</version>
				<configuration>
                    <!--	<excludes>
						<exclude>**/EhriNeo4jExtensionRestClientTest.java</exclude>
                    </excludes>
                    -->
				</configuration>
			</plugin>
			
			<plugin>
				<groupId>org.apache.maven.plugins</groupId>
				<artifactId>maven-source-plugin</artifactId>
				<version>2.1.2</version>
				<executions>
					<execution>
						<id>attach-sources</id>
						<phase>verify</phase>
						<goals>
							<goal>jar-no-fork</goal>
						</goals>
					</execution>
				</executions>
				<configuration>
					<includePom>true</includePom>
				</configuration>
			</plugin>
			
			<!-- NOTE javadoc plug-in in profiles -->
			
			<!-- generates a 'site' with the javadocs as browsable html run 'mvn site' 
				from the commandline inside the project directory and the sites files are 
				placed in the target directory -->
			<!-- 
			<plugin>
				<groupId>org.apache.maven.plugins</groupId>
				<artifactId>maven-site-plugin</artifactId>
				<version>3.1</version>
				<configuration>
					<reportPlugins>
						<plugin>
							<groupId>org.apache.maven.plugins</groupId>
							<artifactId>maven-project-info-reports-plugin</artifactId>
							<version>2.2</version>
							<configuration>
								<dependencyDetailsEnabled>false</dependencyDetailsEnabled>
								<dependencyLocationsEnabled>false</dependencyLocationsEnabled>
							</configuration>
							<reports>
							</reports>
						</plugin>
						<plugin>
							<groupId>org.apache.maven.plugins</groupId>
							<artifactId>maven-javadoc-plugin</artifactId>
							<version>2.7</version>
							<configuration>
								<doclet>ydoc.doclets.YStandard</doclet>
								<docletPath>${yid}/lib/ydoc.jar:${yid}/lib/class2svg.jar:${yid}/resources</docletPath>
								<additionalparam>-umlautogen</additionalparam>
							</configuration>
						</plugin>
					</reportPlugins>
				</configuration>
			</plugin>
			 -->
		</plugins>

	</build>

	<dependencies>
		<!-- the ehri data via tinkerpop frames project -->
		<dependency>
			<groupId>ehri-project</groupId>
			<artifactId>ehri-frames</artifactId>
			<version>0.1-SNAPSHOT</version>
		</dependency>
		<dependency>
			<groupId>ehri-project</groupId>
			<artifactId>ehri-frames</artifactId>
			<version>0.1-SNAPSHOT</version>
      		<type>test-jar</type>
      		<scope>test</scope>
		</dependency>
		<dependency>
			<groupId>ehri-project</groupId>
			<artifactId>ehri-plugin</artifactId>
			<version>0.0.1-SNAPSHOT</version>
      		<type>test-jar</type>
      		<scope>test</scope>
		</dependency>
		
		
	
		<!-- neo4j -->
		<dependency>
			<groupId>org.neo4j</groupId>
			<artifactId>neo4j</artifactId>
			<version>${neo4j-version}</version>
		</dependency>
		<dependency>
			<groupId>org.neo4j</groupId>
			<artifactId>neo4j-kernel</artifactId>
			<version>${neo4j-version}</version>
		</dependency>
		<dependency>
			<groupId>org.neo4j.app</groupId>
			<artifactId>neo4j-server</artifactId>
			<version>${neo4j-version}</version>
		</dependency>
		<dependency>
            <groupId>org.neo4j.app</groupId>
      		<artifactId>neo4j-server</artifactId>
      		<version>${neo4j-version}</version>
      		<type>test-jar</type>
      		<scope>test</scope>
    	</dependency>
		<dependency>
			<groupId>org.neo4j</groupId>
			<artifactId>neo4j-kernel</artifactId>
			<version>${neo4j-version}</version>
			<type>test-jar</type>
			<scope>test</scope>
		</dependency>

		<dependency>
			<groupId>com.tinkerpop.blueprints</groupId>
			<artifactId>blueprints-neo4j-graph</artifactId>
			<version>${tinkerpop-version}</version><!-- was 1.2 -->
		</dependency>
		
		<!-- logging -->
		<dependency>
			<groupId>org.slf4j</groupId>
			<artifactId>slf4j-api</artifactId>
			<version>1.6.6</version>
		</dependency>

		<!-- testing -->
		<dependency>
			<groupId>junit</groupId>
			<artifactId>junit</artifactId>
			<scope>test</scope>
		</dependency>
		<!-- test the RESTfull api -->
		<dependency>
			<groupId>com.sun.jersey</groupId>
			<artifactId>jersey-client</artifactId>
			<version>1.9</version>
			<scope>test</scope>
		</dependency>
		<!-- <dependency> <groupId>org.jmock</groupId> <artifactId>jmock</artifactId> 
			<version>2.5.1</version> <scope>test</scope> </dependency> <dependency> <groupId>org.jmock</groupId> 
			<artifactId>jmock-junit4</artifactId> <version>2.5.1</version> <scope>test</scope> 
			</dependency> <dependency> <groupId>org.codehaus.jackson</groupId> <artifactId>jackson-jaxrs</artifactId> 
			<version>1.8.3</version> </dependency> -->
		
	</dependencies>

	<!-- Needed to put this in here explicitly for the neo4j snapshots -->
	<repositories>
		<repository>
			<releases>
				<enabled>false</enabled>
			</releases>
			<snapshots>
				<enabled>true</enabled>
			</snapshots>
			<id>neo4j-snapshot-repository</id>
			<name>Neo4j Maven 2 snapshot repository</name>
			<url>http://m2.neo4j.org/content/repositories/snapshots/</url>
		</repository>
	</repositories>

	<properties>
		<project.build.sourceEncoding>UTF-8</project.build.sourceEncoding>
<<<<<<< HEAD
		<!-- Jar Versions -->
		<!-- was 1.8-SNAPSHOT -->
		<neo4j.version>1.8.M07</neo4j.version>
		<tinkerpop.version>2.1.0</tinkerpop.version>
		<!-- The directory where the yWorks doclet is installed -->
		<yid>/Users/paulboon/Documents/Development/yworks-uml-doclet-3.0_02-jdk1.5</yid>
=======
>>>>>>> e0923eda
	</properties>
	
	<profiles>
			<profile>
			<id>plain-javadoc</id>
			<activation>
				<file>
					<missing>/Users/paulboon/Documents/Development/yworks-uml-doclet-3.0_02-jdk1.5/lib/ydoc.jar</missing>
				</file>
			</activation>
			<build>
				<plugins>
					<plugin>
						<groupId>org.apache.maven.plugins</groupId>
						<artifactId>maven-javadoc-plugin</artifactId>
						<version>2.8.1</version>
						<executions>
							<execution>
								<id>attach-javadoc</id>
								<phase>verify</phase>
								<goals>
									<goal>jar</goal>
								</goals>
							</execution>
						</executions>
						<configuration>
							<encoding>UTF-8</encoding>
							<linksource>true</linksource>
							<quiet>true</quiet>
							<bottom><![CDATA[<pre>build: plain-javadoc ${maven.build.timestamp}</pre>]]></bottom>
							<overview>src/main/java/overview.html</overview>
						</configuration>
					</plugin>
				</plugins>
			</build>
		</profile>
		
		<profile>
			<id>yworks-uml-doclet</id>
			<activation>
				<activeByDefault>true</activeByDefault>
				<file>
					<exists>/Users/paulboon/Documents/Development/yworks-uml-doclet-3.0_02-jdk1.5/lib/ydoc.jar</exists>
				</file>
			</activation>
			<build>
				<plugins>
					<plugin>
						<groupId>org.apache.maven.plugins</groupId>
						<artifactId>maven-javadoc-plugin</artifactId>
						<version>2.8.1</version>
						<!-- Default configuration for all reports -->
						<configuration>
							<encoding>UTF-8</encoding>
							<linksource>true</linksource>
							<quiet>true</quiet>
							<bottom><![CDATA[<pre>build: yworks-uml-doclet ${maven.build.timestamp}</pre>]]></bottom>
							<overview>src/main/java/overview.html</overview>
							<doclet>ydoc.doclets.YStandard</doclet>
							<docletPath>${yid}/lib/ydoc.jar:${yid}/lib/class2svg.jar:${yid}/resources</docletPath>
							<additionalparam>-umlautogen</additionalparam>
						</configuration>
						<executions>
							<execution>
								<id>attach-javadoc</id>
								<phase>verify</phase>
								<goals>
									<goal>jar</goal>
								</goals>
							</execution>
							<execution>
								<id>aggregate</id>
								<goals>
									<goal>aggregate</goal>
								</goals>
								<phase>site</phase>
								<configuration>
								</configuration>
							</execution>
						</executions>
					</plugin>
				</plugins>
			</build>
		</profile>
		
	</profiles>
</project><|MERGE_RESOLUTION|>--- conflicted
+++ resolved
@@ -199,15 +199,12 @@
 
 	<properties>
 		<project.build.sourceEncoding>UTF-8</project.build.sourceEncoding>
-<<<<<<< HEAD
 		<!-- Jar Versions -->
 		<!-- was 1.8-SNAPSHOT -->
 		<neo4j.version>1.8.M07</neo4j.version>
 		<tinkerpop.version>2.1.0</tinkerpop.version>
 		<!-- The directory where the yWorks doclet is installed -->
 		<yid>/Users/paulboon/Documents/Development/yworks-uml-doclet-3.0_02-jdk1.5</yid>
-=======
->>>>>>> e0923eda
 	</properties>
 	
 	<profiles>
